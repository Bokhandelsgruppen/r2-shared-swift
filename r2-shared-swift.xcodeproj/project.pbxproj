// !$*UTF8*$!
{
	archiveVersion = 1;
	classes = {
	};
	objectVersion = 46;
	objects = {

/* Begin PBXBuildFile section */
		57470F7E20ED0D1A000CDCA3 /* DownloadSession.swift in Sources */ = {isa = PBXBuildFile; fileRef = 57470F7D20ED0D1A000CDCA3 /* DownloadSession.swift */; };
		CA13517C248936E00087E69E /* LinkArrayTests.swift in Sources */ = {isa = PBXBuildFile; fileRef = CA13517B248936E00087E69E /* LinkArrayTests.swift */; };
		CA13517E248952B10087E69E /* NSRegularExpression.swift in Sources */ = {isa = PBXBuildFile; fileRef = CA13517D248952B10087E69E /* NSRegularExpression.swift */; };
		CA16A8592232C2A800E66255 /* Contributor.swift in Sources */ = {isa = PBXBuildFile; fileRef = CA16A8582232C2A800E66255 /* Contributor.swift */; };
		CA16A85B2232C4E600E66255 /* LocalizedString.swift in Sources */ = {isa = PBXBuildFile; fileRef = CA16A85A2232C4E600E66255 /* LocalizedString.swift */; };
		CA16A8602232D1B800E66255 /* LocalizedStringTests.swift in Sources */ = {isa = PBXBuildFile; fileRef = CA16A85F2232D1B800E66255 /* LocalizedStringTests.swift */; };
		CA16A8622232D5F200E66255 /* ContributorTests.swift in Sources */ = {isa = PBXBuildFile; fileRef = CA16A8612232D5F200E66255 /* ContributorTests.swift */; };
		CA16A8642232DA2000E66255 /* Locator.swift in Sources */ = {isa = PBXBuildFile; fileRef = 0318F709221DD4CA004E5114 /* Locator.swift */; };
		CA16A86C2232EF3700E66255 /* Asserts.swift in Sources */ = {isa = PBXBuildFile; fileRef = CA16A86B2232EF3700E66255 /* Asserts.swift */; };
		CA16A86E2232F7AC00E66255 /* LinkTests.swift in Sources */ = {isa = PBXBuildFile; fileRef = CA16A86D2232F7AC00E66255 /* LinkTests.swift */; };
		CA16A8702232F7CD00E66255 /* Link.swift in Sources */ = {isa = PBXBuildFile; fileRef = CA16A86F2232F7CD00E66255 /* Link.swift */; };
		CA16A8722232FBBB00E66255 /* Properties.swift in Sources */ = {isa = PBXBuildFile; fileRef = CA16A8712232FBBB00E66255 /* Properties.swift */; };
		CA16A8742233004A00E66255 /* PropertiesTests.swift in Sources */ = {isa = PBXBuildFile; fileRef = CA16A8732233004A00E66255 /* PropertiesTests.swift */; };
		CA16A8762233065F00E66255 /* Publication+JSON.swift in Sources */ = {isa = PBXBuildFile; fileRef = CA16A8752233065F00E66255 /* Publication+JSON.swift */; };
		CA16A8802233BE6900E66255 /* EncryptionTests.swift in Sources */ = {isa = PBXBuildFile; fileRef = CA16A87F2233BE6900E66255 /* EncryptionTests.swift */; };
		CA16A8822233FE3200E66255 /* Metadata.swift in Sources */ = {isa = PBXBuildFile; fileRef = CA16A8812233FE3200E66255 /* Metadata.swift */; };
		CA16A8862234021500E66255 /* MetadataTests.swift in Sources */ = {isa = PBXBuildFile; fileRef = CA16A8852234021400E66255 /* MetadataTests.swift */; };
		CA17637A223A7B8900959FEB /* Properties+OPDS.swift in Sources */ = {isa = PBXBuildFile; fileRef = CA176379223A7B8900959FEB /* Properties+OPDS.swift */; };
		CA17637E223A7C0300959FEB /* Publication+EPUBTests.swift in Sources */ = {isa = PBXBuildFile; fileRef = CA17637D223A7C0300959FEB /* Publication+EPUBTests.swift */; };
		CA176381223A7DB700959FEB /* Publication+OPDSTests.swift in Sources */ = {isa = PBXBuildFile; fileRef = CA176380223A7DB700959FEB /* Publication+OPDSTests.swift */; };
		CA176383223A886500959FEB /* Properties+OPDSTests.swift in Sources */ = {isa = PBXBuildFile; fileRef = CA176382223A886500959FEB /* Properties+OPDSTests.swift */; };
		CA176385223A897100959FEB /* Properties+EPUBTests.swift in Sources */ = {isa = PBXBuildFile; fileRef = CA176384223A897100959FEB /* Properties+EPUBTests.swift */; };
		CA176387223A898B00959FEB /* Properties+EPUB.swift in Sources */ = {isa = PBXBuildFile; fileRef = CA176386223A898B00959FEB /* Properties+EPUB.swift */; };
		CA17638D223A984600959FEB /* Publication.swift in Sources */ = {isa = PBXBuildFile; fileRef = CA9E6BA6223A67D300ECF6E4 /* Publication.swift */; };
		CA176392223AAC1A00959FEB /* UserSettings.swift in Sources */ = {isa = PBXBuildFile; fileRef = CA176391223AAC1A00959FEB /* UserSettings.swift */; };
		CA2006512225A1F300E6B3BD /* Observable.swift in Sources */ = {isa = PBXBuildFile; fileRef = CA2006502225A1F300E6B3BD /* Observable.swift */; };
		CA252DD92447A3740005067C /* Minizip.swift in Sources */ = {isa = PBXBuildFile; fileRef = CA252DD82447A3740005067C /* Minizip.swift */; };
		CA252DDB2447A3810005067C /* Minizip.framework in Frameworks */ = {isa = PBXBuildFile; fileRef = CA252DDA2447A3810005067C /* Minizip.framework */; };
		CA252DE12447A5C00005067C /* ArchiveTests.swift in Sources */ = {isa = PBXBuildFile; fileRef = CA252DE02447A5C00005067C /* ArchiveTests.swift */; };
		CA2AE320221C1DCB008BD18F /* Logger.swift in Sources */ = {isa = PBXBuildFile; fileRef = CA2AE31D221C1DCB008BD18F /* Logger.swift */; };
		CA2AE321221C1DCB008BD18F /* LoggerStub.swift in Sources */ = {isa = PBXBuildFile; fileRef = CA2AE31E221C1DCB008BD18F /* LoggerStub.swift */; };
		CA2AE322221C1DCB008BD18F /* Loggable.swift in Sources */ = {isa = PBXBuildFile; fileRef = CA2AE31F221C1DCB008BD18F /* Loggable.swift */; };
		CA3386E12404FAD000FDCBBA /* Encryption.swift in Sources */ = {isa = PBXBuildFile; fileRef = CA3386E02404FACF00FDCBBA /* Encryption.swift */; };
		CA3386E42404FD0300FDCBBA /* Properties+Encryption.swift in Sources */ = {isa = PBXBuildFile; fileRef = CA3386E32404FD0300FDCBBA /* Properties+Encryption.swift */; };
		CA3386E62404FD4600FDCBBA /* Properties+EncryptionTests.swift in Sources */ = {isa = PBXBuildFile; fileRef = CA3386E52404FD4600FDCBBA /* Properties+EncryptionTests.swift */; };
		CA3386EA24052D8B00FDCBBA /* DOMRange.swift in Sources */ = {isa = PBXBuildFile; fileRef = CA3386E924052D8B00FDCBBA /* DOMRange.swift */; };
		CA3386EC24052D9700FDCBBA /* DOMRangeTests.swift in Sources */ = {isa = PBXBuildFile; fileRef = CA3386EB24052D9700FDCBBA /* DOMRangeTests.swift */; };
		CA3386EE24056ADB00FDCBBA /* Locator+HTML.swift in Sources */ = {isa = PBXBuildFile; fileRef = CA3386ED24056ADB00FDCBBA /* Locator+HTML.swift */; };
		CA3386F024056E7A00FDCBBA /* Locator+HTMLTests.swift in Sources */ = {isa = PBXBuildFile; fileRef = CA3386EF24056E7A00FDCBBA /* Locator+HTMLTests.swift */; };
		CA40C07A21FF25F80069A50E /* JSON.swift in Sources */ = {isa = PBXBuildFile; fileRef = CA40C07921FF25F80069A50E /* JSON.swift */; };
		CA50B86E22B2A1CF003AFF24 /* R2LocalizedString.swift in Sources */ = {isa = PBXBuildFile; fileRef = CA50B86D22B2A1CF003AFF24 /* R2LocalizedString.swift */; };
		CA5B7C372441B492003A2FE7 /* Fixtures in Resources */ = {isa = PBXBuildFile; fileRef = CA5B7C362441B492003A2FE7 /* Fixtures */; };
		CA5B7C392441BA5F003A2FE7 /* Fixtures.swift in Sources */ = {isa = PBXBuildFile; fileRef = CA5B7C382441BA5F003A2FE7 /* Fixtures.swift */; };
		CA5F8EE92404035D00926120 /* ReadingProgression.swift in Sources */ = {isa = PBXBuildFile; fileRef = CA5F8EE82404035C00926120 /* ReadingProgression.swift */; };
		CA5F8EEB240403F900926120 /* ReadingProgressionTests.swift in Sources */ = {isa = PBXBuildFile; fileRef = CA5F8EEA240403F900926120 /* ReadingProgressionTests.swift */; };
		CA5F8EED240404E300926120 /* ContentLayoutTests.swift in Sources */ = {isa = PBXBuildFile; fileRef = CA5F8EEC240404E300926120 /* ContentLayoutTests.swift */; };
		CA5F8EF224040DDE00926120 /* Presentation.swift in Sources */ = {isa = PBXBuildFile; fileRef = CA5F8EF124040DDE00926120 /* Presentation.swift */; };
		CA5F8EF72404112800926120 /* PresentationTests.swift in Sources */ = {isa = PBXBuildFile; fileRef = CA5F8EF62404112800926120 /* PresentationTests.swift */; };
		CA5F8EF9240413C900926120 /* EPUBLayout.swift in Sources */ = {isa = PBXBuildFile; fileRef = CA5F8EF8240413C900926120 /* EPUBLayout.swift */; };
		CA5F8EFB2404142C00926120 /* EPUBLayoutTests.swift in Sources */ = {isa = PBXBuildFile; fileRef = CA5F8EFA2404142C00926120 /* EPUBLayoutTests.swift */; };
		CA5F8EFD24041A2500926120 /* Metadata+PresentationTests.swift in Sources */ = {isa = PBXBuildFile; fileRef = CA5F8EFC24041A2500926120 /* Metadata+PresentationTests.swift */; };
		CA5F8EFF24041AF200926120 /* Metadata+Presentation.swift in Sources */ = {isa = PBXBuildFile; fileRef = CA5F8EFE24041AF200926120 /* Metadata+Presentation.swift */; };
		CA5F8F0124041BA700926120 /* Properties+PresentationTests.swift in Sources */ = {isa = PBXBuildFile; fileRef = CA5F8F0024041BA700926120 /* Properties+PresentationTests.swift */; };
		CA5F8F0324041D4B00926120 /* Properties+Presentation.swift in Sources */ = {isa = PBXBuildFile; fileRef = CA5F8F0224041D4B00926120 /* Properties+Presentation.swift */; };
		CA60CE202446DE8E00149B22 /* XML.swift in Sources */ = {isa = PBXBuildFile; fileRef = CA60CE1F2446DE8E00149B22 /* XML.swift */; };
		CA60CE242446E97400149B22 /* Fuzi.swift in Sources */ = {isa = PBXBuildFile; fileRef = CA60CE232446E97400149B22 /* Fuzi.swift */; };
		CA68BDC1244042D5009A6BAA /* MediaType.swift in Sources */ = {isa = PBXBuildFile; fileRef = CA68BDC0244042D5009A6BAA /* MediaType.swift */; };
		CA68BDC3244043C8009A6BAA /* MediaTypeTests.swift in Sources */ = {isa = PBXBuildFile; fileRef = CA68BDC2244043C8009A6BAA /* MediaTypeTests.swift */; };
		CA68BDC5244064F6009A6BAA /* Format.swift in Sources */ = {isa = PBXBuildFile; fileRef = CA68BDC4244064F6009A6BAA /* Format.swift */; };
		CA68BDC724406873009A6BAA /* FormatTests.swift in Sources */ = {isa = PBXBuildFile; fileRef = CA68BDC624406873009A6BAA /* FormatTests.swift */; };
		CA68BDC924406C10009A6BAA /* FormatSniffer.swift in Sources */ = {isa = PBXBuildFile; fileRef = CA68BDC824406C10009A6BAA /* FormatSniffer.swift */; };
		CA68BDCB24406C6C009A6BAA /* FormatSnifferContext.swift in Sources */ = {isa = PBXBuildFile; fileRef = CA68BDCA24406C6C009A6BAA /* FormatSnifferContext.swift */; };
		CA68BDCE24407750009A6BAA /* StringEncoding.swift in Sources */ = {isa = PBXBuildFile; fileRef = CA68BDCD24407750009A6BAA /* StringEncoding.swift */; };
		CA68BDD12440E123009A6BAA /* FormatSnifferTests.swift in Sources */ = {isa = PBXBuildFile; fileRef = CA68BDCF2440A7CE009A6BAA /* FormatSnifferTests.swift */; };
		CA6D42672404370C002FBED4 /* OPDSHolds.swift in Sources */ = {isa = PBXBuildFile; fileRef = CA6D42662404370C002FBED4 /* OPDSHolds.swift */; };
		CA6D42692404381B002FBED4 /* OPDSHoldsTests.swift in Sources */ = {isa = PBXBuildFile; fileRef = CA6D42682404381B002FBED4 /* OPDSHoldsTests.swift */; };
		CA6D426B240439BE002FBED4 /* OPDSCopies.swift in Sources */ = {isa = PBXBuildFile; fileRef = CA6D426A240439BE002FBED4 /* OPDSCopies.swift */; };
		CA6D426D240439F4002FBED4 /* OPDSCopiesTests.swift in Sources */ = {isa = PBXBuildFile; fileRef = CA6D426C240439F4002FBED4 /* OPDSCopiesTests.swift */; };
		CA6D426F24043A44002FBED4 /* OPDSAvailability.swift in Sources */ = {isa = PBXBuildFile; fileRef = CA6D426E24043A44002FBED4 /* OPDSAvailability.swift */; };
		CA6D427124043AF1002FBED4 /* OPDSAvailabilityTests.swift in Sources */ = {isa = PBXBuildFile; fileRef = CA6D427024043AF1002FBED4 /* OPDSAvailabilityTests.swift */; };
		CA6F276E2469D8CF0065B405 /* ArchiveFetcherTests.swift in Sources */ = {isa = PBXBuildFile; fileRef = CA6F276D2469D8CF0065B405 /* ArchiveFetcherTests.swift */; };
		CA6F27702469D9050065B405 /* ArchiveFetcher.swift in Sources */ = {isa = PBXBuildFile; fileRef = CA6F276F2469D9050065B405 /* ArchiveFetcher.swift */; };
		CA6F27722469DB980065B405 /* Resource.swift in Sources */ = {isa = PBXBuildFile; fileRef = CA6F27712469DB970065B405 /* Resource.swift */; };
		CA6F27742469E4DA0065B405 /* FileFetcherTests.swift in Sources */ = {isa = PBXBuildFile; fileRef = CA6F27732469E4DA0065B405 /* FileFetcherTests.swift */; };
		CA6F27762469E5370065B405 /* FileFetcher.swift in Sources */ = {isa = PBXBuildFile; fileRef = CA6F27752469E5370065B405 /* FileFetcher.swift */; };
		CA7116EF2455935100C029FD /* DocumentTypesTests.swift in Sources */ = {isa = PBXBuildFile; fileRef = CA7116EE2455935100C029FD /* DocumentTypesTests.swift */; };
		CA7116F12455FAF900C029FD /* UTI.swift in Sources */ = {isa = PBXBuildFile; fileRef = CA7116F02455FAF900C029FD /* UTI.swift */; };
		CA7B1AA5248A2CFF00152F73 /* URITemplate.swift in Sources */ = {isa = PBXBuildFile; fileRef = CA7B1AA4248A2CFF00152F73 /* URITemplate.swift */; };
		CA7B1AA7248A2D1200152F73 /* URITemplateTests.swift in Sources */ = {isa = PBXBuildFile; fileRef = CA7B1AA6248A2D1200152F73 /* URITemplateTests.swift */; };
		CA81741C24585E6700033776 /* NowPlayingInfo.swift in Sources */ = {isa = PBXBuildFile; fileRef = CA81741B24585E6700033776 /* NowPlayingInfo.swift */; };
		CA86728E24485BE70035FDF4 /* CoreServices.framework in Frameworks */ = {isa = PBXBuildFile; fileRef = CA86728D24485BE70035FDF4 /* CoreServices.framework */; };
		CA8C84142468906600CE97A4 /* Fetcher.swift in Sources */ = {isa = PBXBuildFile; fileRef = CA8C84132468906600CE97A4 /* Fetcher.swift */; };
		CA8C84162468914900CE97A4 /* Resource.swift in Sources */ = {isa = PBXBuildFile; fileRef = CA8C84152468914900CE97A4 /* Resource.swift */; };
		CA8C841824689CD000CE97A4 /* TransformingFetcher.swift in Sources */ = {isa = PBXBuildFile; fileRef = CA8C841724689CD000CE97A4 /* TransformingFetcher.swift */; };
		CA8C841A24689E4000CE97A4 /* RoutingFetcher.swift in Sources */ = {isa = PBXBuildFile; fileRef = CA8C841924689E4000CE97A4 /* RoutingFetcher.swift */; };
		CA8C841C2468A06300CE97A4 /* ProxyFetcher.swift in Sources */ = {isa = PBXBuildFile; fileRef = CA8C841B2468A06300CE97A4 /* ProxyFetcher.swift */; };
		CA94291622BCD08C00305CDB /* ResourcesServer.swift in Sources */ = {isa = PBXBuildFile; fileRef = CA94291522BCD08B00305CDB /* ResourcesServer.swift */; };
		CA9A40D1221B0AA200531EA1 /* Either.swift in Sources */ = {isa = PBXBuildFile; fileRef = CA9A40D0221B0AA200531EA1 /* Either.swift */; };
		CA9E6BA12239823300ECF6E4 /* Publication+Deprecated.swift in Sources */ = {isa = PBXBuildFile; fileRef = CA9E6BA02239823300ECF6E4 /* Publication+Deprecated.swift */; };
		CA9E6BA4223A657900ECF6E4 /* JSON.swift in Sources */ = {isa = PBXBuildFile; fileRef = CA9E6BA3223A657900ECF6E4 /* JSON.swift */; };
		CA9E6BA9223A749900ECF6E4 /* Publication+EPUB.swift in Sources */ = {isa = PBXBuildFile; fileRef = CA9E6BA8223A749900ECF6E4 /* Publication+EPUB.swift */; };
		CA9E6BAE223A76C600ECF6E4 /* Publication+OPDS.swift in Sources */ = {isa = PBXBuildFile; fileRef = CA9E6BAD223A76C600ECF6E4 /* Publication+OPDS.swift */; };
		CA9FC06F24824C3B0020B9CC /* Manifest.swift in Sources */ = {isa = PBXBuildFile; fileRef = CA9FC06E24824C3B0020B9CC /* Manifest.swift */; };
		CA9FC071248252970020B9CC /* ManifestTests.swift in Sources */ = {isa = PBXBuildFile; fileRef = CA9FC070248252970020B9CC /* ManifestTests.swift */; };
		CA9FC074248256450020B9CC /* PublicationService.swift in Sources */ = {isa = PBXBuildFile; fileRef = CA9FC073248256450020B9CC /* PublicationService.swift */; };
		CA9FC07624825A880020B9CC /* PublicationServicesBuilder.swift in Sources */ = {isa = PBXBuildFile; fileRef = CA9FC07524825A880020B9CC /* PublicationServicesBuilder.swift */; };
		CA9FC0792482657F0020B9CC /* PublicationServicesBuilderTests.swift in Sources */ = {isa = PBXBuildFile; fileRef = CA9FC0782482657F0020B9CC /* PublicationServicesBuilderTests.swift */; };
		CAAF80CA2456D7370024D7AE /* AudioSession.swift in Sources */ = {isa = PBXBuildFile; fileRef = CAAF80C92456D7370024D7AE /* AudioSession.swift */; };
		CAB88C92224E766E00D36C99 /* LocatorTests.swift in Sources */ = {isa = PBXBuildFile; fileRef = CAB88C91224E766E00D36C99 /* LocatorTests.swift */; };
		CABBB2E52237ADEB004EB039 /* Feed.swift in Sources */ = {isa = PBXBuildFile; fileRef = F3B1879F1FA33D4D00BB46BF /* Feed.swift */; };
		CABBB2E62237ADEB004EB039 /* OpdsMetadata.swift in Sources */ = {isa = PBXBuildFile; fileRef = F3B187A31FA33E1D00BB46BF /* OpdsMetadata.swift */; };
		CABBB2E72237ADEB004EB039 /* Facet.swift in Sources */ = {isa = PBXBuildFile; fileRef = F3B187A11FA33DFA00BB46BF /* Facet.swift */; };
		CABBB2E82237ADEB004EB039 /* Group.swift in Sources */ = {isa = PBXBuildFile; fileRef = F3B187A51FA33E4900BB46BF /* Group.swift */; };
		CABBB2F42237BF42004EB039 /* OPDSPriceTests.swift in Sources */ = {isa = PBXBuildFile; fileRef = CABBB2F32237BF42004EB039 /* OPDSPriceTests.swift */; };
		CABBB2F62237BF61004EB039 /* OPDSPrice.swift in Sources */ = {isa = PBXBuildFile; fileRef = CABBB2F52237BF61004EB039 /* OPDSPrice.swift */; };
		CABBB2F82237C99E004EB039 /* OPDSAcquisition.swift in Sources */ = {isa = PBXBuildFile; fileRef = CABBB2F72237C99E004EB039 /* OPDSAcquisition.swift */; };
		CABBB2FA2237CA94004EB039 /* OPDSAcquisitionTests.swift in Sources */ = {isa = PBXBuildFile; fileRef = CABBB2F92237CA94004EB039 /* OPDSAcquisitionTests.swift */; };
		CABBB2FC22394450004EB039 /* ContentLayout.swift in Sources */ = {isa = PBXBuildFile; fileRef = CABBB2FB22394450004EB039 /* ContentLayout.swift */; };
		CABE2A012482C6F2008E286D /* PositionsService.swift in Sources */ = {isa = PBXBuildFile; fileRef = CABE2A002482C6F2008E286D /* PositionsService.swift */; };
		CABE2A032482C7A6008E286D /* PositionsServiceTests.swift in Sources */ = {isa = PBXBuildFile; fileRef = CABE2A022482C7A6008E286D /* PositionsServiceTests.swift */; };
		CABEB3DC2215698600090B6C /* Deferred.swift in Sources */ = {isa = PBXBuildFile; fileRef = CABEB3DB2215698600090B6C /* Deferred.swift */; };
		CAC34F0A221C61BD002C452E /* DRM.swift in Sources */ = {isa = PBXBuildFile; fileRef = CAC34F06221C61BD002C452E /* DRM.swift */; };
		CAC34F0C221C61BD002C452E /* DRM+Deprecated.swift in Sources */ = {isa = PBXBuildFile; fileRef = CAC34F08221C61BD002C452E /* DRM+Deprecated.swift */; };
		CACD75E0223657AD004F20CA /* PublicationTests.swift in Sources */ = {isa = PBXBuildFile; fileRef = CACD75DF223657AD004F20CA /* PublicationTests.swift */; };
		CACD75E22236A0B7004F20CA /* Subject.swift in Sources */ = {isa = PBXBuildFile; fileRef = CACD75E12236A0B6004F20CA /* Subject.swift */; };
		CACD75E42236A0F0004F20CA /* SubjectTests.swift in Sources */ = {isa = PBXBuildFile; fileRef = CACD75E32236A0F0004F20CA /* SubjectTests.swift */; };
		CACD75F32236B0A5004F20CA /* PublicationCollection.swift in Sources */ = {isa = PBXBuildFile; fileRef = CACD75F22236B0A5004F20CA /* PublicationCollection.swift */; };
		CACD75F52236B2AF004F20CA /* PublicationCollectionTests.swift in Sources */ = {isa = PBXBuildFile; fileRef = CACD75F42236B2AF004F20CA /* PublicationCollectionTests.swift */; };
		CACDE5D52483A7AC006FEB1B /* CoverService.swift in Sources */ = {isa = PBXBuildFile; fileRef = CACDE5D42483A7AC006FEB1B /* CoverService.swift */; };
		CACDE5D72483AAB0006FEB1B /* UIImage.swift in Sources */ = {isa = PBXBuildFile; fileRef = CACDE5D62483AAB0006FEB1B /* UIImage.swift */; };
		CACDE5FC24851631006FEB1B /* InMemoryCoverService.swift in Sources */ = {isa = PBXBuildFile; fileRef = CACDE5FB24851631006FEB1B /* InMemoryCoverService.swift */; };
		CACDE5FE24851640006FEB1B /* DefaultCoverService.swift in Sources */ = {isa = PBXBuildFile; fileRef = CACDE5FD24851640006FEB1B /* DefaultCoverService.swift */; };
		CACDE6002485166B006FEB1B /* PerResourcePositionsService.swift in Sources */ = {isa = PBXBuildFile; fileRef = CACDE5FF2485166B006FEB1B /* PerResourcePositionsService.swift */; };
		CACDE6032485169F006FEB1B /* PerResourcePositionsServiceTests.swift in Sources */ = {isa = PBXBuildFile; fileRef = CACDE6022485169F006FEB1B /* PerResourcePositionsServiceTests.swift */; };
		CACDE61D24858C50006FEB1B /* HTTPFetcher.swift in Sources */ = {isa = PBXBuildFile; fileRef = CACDE61C24858C50006FEB1B /* HTTPFetcher.swift */; };
		CAD0FEC2244310BB0053C998 /* Array.swift in Sources */ = {isa = PBXBuildFile; fileRef = CAD0FEC1244310BB0053C998 /* Array.swift */; };
		CAD0FECA24431BFE0053C998 /* Fuzi.framework in Frameworks */ = {isa = PBXBuildFile; fileRef = CAD0FEC3244318A90053C998 /* Fuzi.framework */; };
		CAD0FED02444B5C30053C998 /* FormatSnifferContent.swift in Sources */ = {isa = PBXBuildFile; fileRef = CAD0FECF2444B5C30053C998 /* FormatSnifferContent.swift */; };
		CAD0FEDA2444FDB60053C998 /* Archive.swift in Sources */ = {isa = PBXBuildFile; fileRef = CAD0FED92444FDB50053C998 /* Archive.swift */; };
		CAD178AD22B3A75C004E6812 /* Localizable.strings in Resources */ = {isa = PBXBuildFile; fileRef = CAD178AF22B3A75C004E6812 /* Localizable.strings */; };
		CAD1EE70245AC29B00C1E684 /* String.swift in Sources */ = {isa = PBXBuildFile; fileRef = CAD1EE6F245AC29B00C1E684 /* String.swift */; };
		CADD69E222C3B17500A4CADF /* DocumentTypes.swift in Sources */ = {isa = PBXBuildFile; fileRef = CADD69E122C3B17500A4CADF /* DocumentTypes.swift */; };
		CAF4EAE42237ABC700A17DA1 /* MediaOverlayNode.swift in Sources */ = {isa = PBXBuildFile; fileRef = F3E7D4041F4EC69100DF166D /* MediaOverlayNode.swift */; };
		CAF4EAE52237ABC700A17DA1 /* MediaOverlays.swift in Sources */ = {isa = PBXBuildFile; fileRef = F3E7D4051F4EC69100DF166D /* MediaOverlays.swift */; };
		CAF4EAE72237AD6000A17DA1 /* UserProperties.swift in Sources */ = {isa = PBXBuildFile; fileRef = AEF39DF220E3895200A560F3 /* UserProperties.swift */; };
		F3E7D3F91F4EBE2100DF166D /* r2-shared-swift.h in Headers */ = {isa = PBXBuildFile; fileRef = F3E7D3F71F4EBE2100DF166D /* r2-shared-swift.h */; settings = {ATTRIBUTES = (Public, ); }; };
		F3E7D4191F4EC69100DF166D /* RootFile.swift in Sources */ = {isa = PBXBuildFile; fileRef = F3E7D40C1F4EC69100DF166D /* RootFile.swift */; };
		F3E7D4231F4ECB3D00DF166D /* Date+ISO8601.swift in Sources */ = {isa = PBXBuildFile; fileRef = F3E7D4221F4ECB3D00DF166D /* Date+ISO8601.swift */; };
/* End PBXBuildFile section */

/* Begin PBXContainerItemProxy section */
		CA6161F021FB257700D2CFE3 /* PBXContainerItemProxy */ = {
			isa = PBXContainerItemProxy;
			containerPortal = F3E7D3EB1F4EBE2100DF166D /* Project object */;
			proxyType = 1;
			remoteGlobalIDString = F3E7D3F31F4EBE2100DF166D;
			remoteInfo = "r2-shared-swift";
		};
/* End PBXContainerItemProxy section */

/* Begin PBXCopyFilesBuildPhase section */
		CA6161FA21FB2B0B00D2CFE3 /* Copy Frameworks */ = {
			isa = PBXCopyFilesBuildPhase;
			buildActionMask = 2147483647;
			dstPath = "";
			dstSubfolderSpec = 10;
			files = (
			);
			name = "Copy Frameworks";
			runOnlyForDeploymentPostprocessing = 0;
		};
/* End PBXCopyFilesBuildPhase section */

/* Begin PBXFileReference section */
		0318F709221DD4CA004E5114 /* Locator.swift */ = {isa = PBXFileReference; fileEncoding = 4; lastKnownFileType = sourcecode.swift; path = Locator.swift; sourceTree = "<group>"; };
		57470F7D20ED0D1A000CDCA3 /* DownloadSession.swift */ = {isa = PBXFileReference; fileEncoding = 4; lastKnownFileType = sourcecode.swift; path = DownloadSession.swift; sourceTree = "<group>"; };
		AEF39DF220E3895200A560F3 /* UserProperties.swift */ = {isa = PBXFileReference; lastKnownFileType = sourcecode.swift; path = UserProperties.swift; sourceTree = "<group>"; };
		CA13517B248936E00087E69E /* LinkArrayTests.swift */ = {isa = PBXFileReference; lastKnownFileType = sourcecode.swift; path = LinkArrayTests.swift; sourceTree = "<group>"; };
		CA13517D248952B10087E69E /* NSRegularExpression.swift */ = {isa = PBXFileReference; lastKnownFileType = sourcecode.swift; path = NSRegularExpression.swift; sourceTree = "<group>"; };
		CA16A8582232C2A800E66255 /* Contributor.swift */ = {isa = PBXFileReference; lastKnownFileType = sourcecode.swift; path = Contributor.swift; sourceTree = "<group>"; };
		CA16A85A2232C4E600E66255 /* LocalizedString.swift */ = {isa = PBXFileReference; lastKnownFileType = sourcecode.swift; path = LocalizedString.swift; sourceTree = "<group>"; };
		CA16A85F2232D1B800E66255 /* LocalizedStringTests.swift */ = {isa = PBXFileReference; lastKnownFileType = sourcecode.swift; path = LocalizedStringTests.swift; sourceTree = "<group>"; };
		CA16A8612232D5F200E66255 /* ContributorTests.swift */ = {isa = PBXFileReference; lastKnownFileType = sourcecode.swift; path = ContributorTests.swift; sourceTree = "<group>"; };
		CA16A86B2232EF3700E66255 /* Asserts.swift */ = {isa = PBXFileReference; lastKnownFileType = sourcecode.swift; path = Asserts.swift; sourceTree = "<group>"; };
		CA16A86D2232F7AC00E66255 /* LinkTests.swift */ = {isa = PBXFileReference; lastKnownFileType = sourcecode.swift; path = LinkTests.swift; sourceTree = "<group>"; };
		CA16A86F2232F7CD00E66255 /* Link.swift */ = {isa = PBXFileReference; lastKnownFileType = sourcecode.swift; path = Link.swift; sourceTree = "<group>"; };
		CA16A8712232FBBB00E66255 /* Properties.swift */ = {isa = PBXFileReference; lastKnownFileType = sourcecode.swift; path = Properties.swift; sourceTree = "<group>"; };
		CA16A8732233004A00E66255 /* PropertiesTests.swift */ = {isa = PBXFileReference; lastKnownFileType = sourcecode.swift; path = PropertiesTests.swift; sourceTree = "<group>"; };
		CA16A8752233065F00E66255 /* Publication+JSON.swift */ = {isa = PBXFileReference; lastKnownFileType = sourcecode.swift; path = "Publication+JSON.swift"; sourceTree = "<group>"; };
		CA16A87F2233BE6900E66255 /* EncryptionTests.swift */ = {isa = PBXFileReference; lastKnownFileType = sourcecode.swift; path = EncryptionTests.swift; sourceTree = "<group>"; };
		CA16A8812233FE3200E66255 /* Metadata.swift */ = {isa = PBXFileReference; lastKnownFileType = sourcecode.swift; path = Metadata.swift; sourceTree = "<group>"; };
		CA16A8852234021400E66255 /* MetadataTests.swift */ = {isa = PBXFileReference; lastKnownFileType = sourcecode.swift; path = MetadataTests.swift; sourceTree = "<group>"; };
		CA176379223A7B8900959FEB /* Properties+OPDS.swift */ = {isa = PBXFileReference; lastKnownFileType = sourcecode.swift; path = "Properties+OPDS.swift"; sourceTree = "<group>"; };
		CA17637D223A7C0300959FEB /* Publication+EPUBTests.swift */ = {isa = PBXFileReference; lastKnownFileType = sourcecode.swift; path = "Publication+EPUBTests.swift"; sourceTree = "<group>"; };
		CA176380223A7DB700959FEB /* Publication+OPDSTests.swift */ = {isa = PBXFileReference; lastKnownFileType = sourcecode.swift; path = "Publication+OPDSTests.swift"; sourceTree = "<group>"; };
		CA176382223A886500959FEB /* Properties+OPDSTests.swift */ = {isa = PBXFileReference; lastKnownFileType = sourcecode.swift; path = "Properties+OPDSTests.swift"; sourceTree = "<group>"; };
		CA176384223A897100959FEB /* Properties+EPUBTests.swift */ = {isa = PBXFileReference; lastKnownFileType = sourcecode.swift; path = "Properties+EPUBTests.swift"; sourceTree = "<group>"; };
		CA176386223A898B00959FEB /* Properties+EPUB.swift */ = {isa = PBXFileReference; lastKnownFileType = sourcecode.swift; path = "Properties+EPUB.swift"; sourceTree = "<group>"; };
		CA176391223AAC1A00959FEB /* UserSettings.swift */ = {isa = PBXFileReference; lastKnownFileType = sourcecode.swift; path = UserSettings.swift; sourceTree = "<group>"; };
		CA2006502225A1F300E6B3BD /* Observable.swift */ = {isa = PBXFileReference; lastKnownFileType = sourcecode.swift; path = Observable.swift; sourceTree = "<group>"; };
		CA252DD82447A3740005067C /* Minizip.swift */ = {isa = PBXFileReference; lastKnownFileType = sourcecode.swift; path = Minizip.swift; sourceTree = "<group>"; };
		CA252DDA2447A3810005067C /* Minizip.framework */ = {isa = PBXFileReference; lastKnownFileType = wrapper.framework; name = Minizip.framework; path = Carthage/Build/iOS/Minizip.framework; sourceTree = "<group>"; };
		CA252DE02447A5C00005067C /* ArchiveTests.swift */ = {isa = PBXFileReference; lastKnownFileType = sourcecode.swift; path = ArchiveTests.swift; sourceTree = "<group>"; };
		CA2AE31D221C1DCB008BD18F /* Logger.swift */ = {isa = PBXFileReference; fileEncoding = 4; lastKnownFileType = sourcecode.swift; path = Logger.swift; sourceTree = "<group>"; };
		CA2AE31E221C1DCB008BD18F /* LoggerStub.swift */ = {isa = PBXFileReference; fileEncoding = 4; lastKnownFileType = sourcecode.swift; path = LoggerStub.swift; sourceTree = "<group>"; };
		CA2AE31F221C1DCB008BD18F /* Loggable.swift */ = {isa = PBXFileReference; fileEncoding = 4; lastKnownFileType = sourcecode.swift; path = Loggable.swift; sourceTree = "<group>"; };
		CA3386E02404FACF00FDCBBA /* Encryption.swift */ = {isa = PBXFileReference; lastKnownFileType = sourcecode.swift; path = Encryption.swift; sourceTree = "<group>"; };
		CA3386E32404FD0300FDCBBA /* Properties+Encryption.swift */ = {isa = PBXFileReference; lastKnownFileType = sourcecode.swift; path = "Properties+Encryption.swift"; sourceTree = "<group>"; };
		CA3386E52404FD4600FDCBBA /* Properties+EncryptionTests.swift */ = {isa = PBXFileReference; lastKnownFileType = sourcecode.swift; path = "Properties+EncryptionTests.swift"; sourceTree = "<group>"; };
		CA3386E924052D8B00FDCBBA /* DOMRange.swift */ = {isa = PBXFileReference; lastKnownFileType = sourcecode.swift; path = DOMRange.swift; sourceTree = "<group>"; };
		CA3386EB24052D9700FDCBBA /* DOMRangeTests.swift */ = {isa = PBXFileReference; lastKnownFileType = sourcecode.swift; path = DOMRangeTests.swift; sourceTree = "<group>"; };
		CA3386ED24056ADB00FDCBBA /* Locator+HTML.swift */ = {isa = PBXFileReference; lastKnownFileType = sourcecode.swift; path = "Locator+HTML.swift"; sourceTree = "<group>"; };
		CA3386EF24056E7A00FDCBBA /* Locator+HTMLTests.swift */ = {isa = PBXFileReference; lastKnownFileType = sourcecode.swift; path = "Locator+HTMLTests.swift"; sourceTree = "<group>"; };
		CA40C07921FF25F80069A50E /* JSON.swift */ = {isa = PBXFileReference; lastKnownFileType = sourcecode.swift; path = JSON.swift; sourceTree = "<group>"; };
		CA50B86D22B2A1CF003AFF24 /* R2LocalizedString.swift */ = {isa = PBXFileReference; lastKnownFileType = sourcecode.swift; path = R2LocalizedString.swift; sourceTree = "<group>"; };
		CA5B7C362441B492003A2FE7 /* Fixtures */ = {isa = PBXFileReference; lastKnownFileType = folder; path = Fixtures; sourceTree = "<group>"; };
		CA5B7C382441BA5F003A2FE7 /* Fixtures.swift */ = {isa = PBXFileReference; lastKnownFileType = sourcecode.swift; path = Fixtures.swift; sourceTree = "<group>"; };
		CA5F8EE82404035C00926120 /* ReadingProgression.swift */ = {isa = PBXFileReference; lastKnownFileType = sourcecode.swift; path = ReadingProgression.swift; sourceTree = "<group>"; };
		CA5F8EEA240403F900926120 /* ReadingProgressionTests.swift */ = {isa = PBXFileReference; lastKnownFileType = sourcecode.swift; path = ReadingProgressionTests.swift; sourceTree = "<group>"; };
		CA5F8EEC240404E300926120 /* ContentLayoutTests.swift */ = {isa = PBXFileReference; lastKnownFileType = sourcecode.swift; path = ContentLayoutTests.swift; sourceTree = "<group>"; };
		CA5F8EF124040DDE00926120 /* Presentation.swift */ = {isa = PBXFileReference; lastKnownFileType = sourcecode.swift; path = Presentation.swift; sourceTree = "<group>"; };
		CA5F8EF62404112800926120 /* PresentationTests.swift */ = {isa = PBXFileReference; lastKnownFileType = sourcecode.swift; path = PresentationTests.swift; sourceTree = "<group>"; };
		CA5F8EF8240413C900926120 /* EPUBLayout.swift */ = {isa = PBXFileReference; lastKnownFileType = sourcecode.swift; path = EPUBLayout.swift; sourceTree = "<group>"; };
		CA5F8EFA2404142C00926120 /* EPUBLayoutTests.swift */ = {isa = PBXFileReference; lastKnownFileType = sourcecode.swift; path = EPUBLayoutTests.swift; sourceTree = "<group>"; };
		CA5F8EFC24041A2500926120 /* Metadata+PresentationTests.swift */ = {isa = PBXFileReference; lastKnownFileType = sourcecode.swift; path = "Metadata+PresentationTests.swift"; sourceTree = "<group>"; };
		CA5F8EFE24041AF200926120 /* Metadata+Presentation.swift */ = {isa = PBXFileReference; lastKnownFileType = sourcecode.swift; path = "Metadata+Presentation.swift"; sourceTree = "<group>"; };
		CA5F8F0024041BA700926120 /* Properties+PresentationTests.swift */ = {isa = PBXFileReference; lastKnownFileType = sourcecode.swift; path = "Properties+PresentationTests.swift"; sourceTree = "<group>"; };
		CA5F8F0224041D4B00926120 /* Properties+Presentation.swift */ = {isa = PBXFileReference; lastKnownFileType = sourcecode.swift; path = "Properties+Presentation.swift"; sourceTree = "<group>"; };
		CA60CE1F2446DE8E00149B22 /* XML.swift */ = {isa = PBXFileReference; lastKnownFileType = sourcecode.swift; path = XML.swift; sourceTree = "<group>"; };
		CA60CE232446E97400149B22 /* Fuzi.swift */ = {isa = PBXFileReference; lastKnownFileType = sourcecode.swift; path = Fuzi.swift; sourceTree = "<group>"; };
		CA6161EA21FB257700D2CFE3 /* r2-shared-swiftTests.xctest */ = {isa = PBXFileReference; explicitFileType = wrapper.cfbundle; includeInIndex = 0; path = "r2-shared-swiftTests.xctest"; sourceTree = BUILT_PRODUCTS_DIR; };
		CA6161EE21FB257700D2CFE3 /* Info.plist */ = {isa = PBXFileReference; lastKnownFileType = text.plist.xml; path = Info.plist; sourceTree = "<group>"; };
		CA68BDC0244042D5009A6BAA /* MediaType.swift */ = {isa = PBXFileReference; lastKnownFileType = sourcecode.swift; path = MediaType.swift; sourceTree = "<group>"; };
		CA68BDC2244043C8009A6BAA /* MediaTypeTests.swift */ = {isa = PBXFileReference; lastKnownFileType = sourcecode.swift; path = MediaTypeTests.swift; sourceTree = "<group>"; };
		CA68BDC4244064F6009A6BAA /* Format.swift */ = {isa = PBXFileReference; lastKnownFileType = sourcecode.swift; path = Format.swift; sourceTree = "<group>"; };
		CA68BDC624406873009A6BAA /* FormatTests.swift */ = {isa = PBXFileReference; lastKnownFileType = sourcecode.swift; path = FormatTests.swift; sourceTree = "<group>"; };
		CA68BDC824406C10009A6BAA /* FormatSniffer.swift */ = {isa = PBXFileReference; lastKnownFileType = sourcecode.swift; path = FormatSniffer.swift; sourceTree = "<group>"; };
		CA68BDCA24406C6C009A6BAA /* FormatSnifferContext.swift */ = {isa = PBXFileReference; lastKnownFileType = sourcecode.swift; path = FormatSnifferContext.swift; sourceTree = "<group>"; };
		CA68BDCD24407750009A6BAA /* StringEncoding.swift */ = {isa = PBXFileReference; lastKnownFileType = sourcecode.swift; path = StringEncoding.swift; sourceTree = "<group>"; };
		CA68BDCF2440A7CE009A6BAA /* FormatSnifferTests.swift */ = {isa = PBXFileReference; lastKnownFileType = sourcecode.swift; path = FormatSnifferTests.swift; sourceTree = "<group>"; };
		CA6D42662404370C002FBED4 /* OPDSHolds.swift */ = {isa = PBXFileReference; lastKnownFileType = sourcecode.swift; path = OPDSHolds.swift; sourceTree = "<group>"; };
		CA6D42682404381B002FBED4 /* OPDSHoldsTests.swift */ = {isa = PBXFileReference; lastKnownFileType = sourcecode.swift; path = OPDSHoldsTests.swift; sourceTree = "<group>"; };
		CA6D426A240439BE002FBED4 /* OPDSCopies.swift */ = {isa = PBXFileReference; lastKnownFileType = sourcecode.swift; path = OPDSCopies.swift; sourceTree = "<group>"; };
		CA6D426C240439F4002FBED4 /* OPDSCopiesTests.swift */ = {isa = PBXFileReference; lastKnownFileType = sourcecode.swift; path = OPDSCopiesTests.swift; sourceTree = "<group>"; };
		CA6D426E24043A44002FBED4 /* OPDSAvailability.swift */ = {isa = PBXFileReference; lastKnownFileType = sourcecode.swift; path = OPDSAvailability.swift; sourceTree = "<group>"; };
		CA6D427024043AF1002FBED4 /* OPDSAvailabilityTests.swift */ = {isa = PBXFileReference; lastKnownFileType = sourcecode.swift; path = OPDSAvailabilityTests.swift; sourceTree = "<group>"; };
		CA6F276D2469D8CF0065B405 /* ArchiveFetcherTests.swift */ = {isa = PBXFileReference; lastKnownFileType = sourcecode.swift; path = ArchiveFetcherTests.swift; sourceTree = "<group>"; };
		CA6F276F2469D9050065B405 /* ArchiveFetcher.swift */ = {isa = PBXFileReference; lastKnownFileType = sourcecode.swift; path = ArchiveFetcher.swift; sourceTree = "<group>"; };
		CA6F27712469DB970065B405 /* Resource.swift */ = {isa = PBXFileReference; lastKnownFileType = sourcecode.swift; path = Resource.swift; sourceTree = "<group>"; };
		CA6F27732469E4DA0065B405 /* FileFetcherTests.swift */ = {isa = PBXFileReference; lastKnownFileType = sourcecode.swift; path = FileFetcherTests.swift; sourceTree = "<group>"; };
		CA6F27752469E5370065B405 /* FileFetcher.swift */ = {isa = PBXFileReference; lastKnownFileType = sourcecode.swift; path = FileFetcher.swift; sourceTree = "<group>"; };
		CA7116EE2455935100C029FD /* DocumentTypesTests.swift */ = {isa = PBXFileReference; lastKnownFileType = sourcecode.swift; path = DocumentTypesTests.swift; sourceTree = "<group>"; };
		CA7116F02455FAF900C029FD /* UTI.swift */ = {isa = PBXFileReference; lastKnownFileType = sourcecode.swift; path = UTI.swift; sourceTree = "<group>"; };
		CA7B1AA4248A2CFF00152F73 /* URITemplate.swift */ = {isa = PBXFileReference; lastKnownFileType = sourcecode.swift; path = URITemplate.swift; sourceTree = "<group>"; };
		CA7B1AA6248A2D1200152F73 /* URITemplateTests.swift */ = {isa = PBXFileReference; lastKnownFileType = sourcecode.swift; path = URITemplateTests.swift; sourceTree = "<group>"; };
		CA81741B24585E6700033776 /* NowPlayingInfo.swift */ = {isa = PBXFileReference; lastKnownFileType = sourcecode.swift; path = NowPlayingInfo.swift; sourceTree = "<group>"; };
		CA86728D24485BE70035FDF4 /* CoreServices.framework */ = {isa = PBXFileReference; lastKnownFileType = wrapper.framework; name = CoreServices.framework; path = System/Library/Frameworks/CoreServices.framework; sourceTree = SDKROOT; };
		CA8C84132468906600CE97A4 /* Fetcher.swift */ = {isa = PBXFileReference; lastKnownFileType = sourcecode.swift; path = Fetcher.swift; sourceTree = "<group>"; };
		CA8C84152468914900CE97A4 /* Resource.swift */ = {isa = PBXFileReference; lastKnownFileType = sourcecode.swift; path = Resource.swift; sourceTree = "<group>"; };
		CA8C841724689CD000CE97A4 /* TransformingFetcher.swift */ = {isa = PBXFileReference; lastKnownFileType = sourcecode.swift; path = TransformingFetcher.swift; sourceTree = "<group>"; };
		CA8C841924689E4000CE97A4 /* RoutingFetcher.swift */ = {isa = PBXFileReference; lastKnownFileType = sourcecode.swift; path = RoutingFetcher.swift; sourceTree = "<group>"; };
		CA8C841B2468A06300CE97A4 /* ProxyFetcher.swift */ = {isa = PBXFileReference; lastKnownFileType = sourcecode.swift; path = ProxyFetcher.swift; sourceTree = "<group>"; };
		CA94291522BCD08B00305CDB /* ResourcesServer.swift */ = {isa = PBXFileReference; lastKnownFileType = sourcecode.swift; path = ResourcesServer.swift; sourceTree = "<group>"; };
		CA9A40D0221B0AA200531EA1 /* Either.swift */ = {isa = PBXFileReference; lastKnownFileType = sourcecode.swift; path = Either.swift; sourceTree = "<group>"; };
		CA9E6BA02239823300ECF6E4 /* Publication+Deprecated.swift */ = {isa = PBXFileReference; lastKnownFileType = sourcecode.swift; path = "Publication+Deprecated.swift"; sourceTree = "<group>"; };
		CA9E6BA3223A657900ECF6E4 /* JSON.swift */ = {isa = PBXFileReference; lastKnownFileType = sourcecode.swift; path = JSON.swift; sourceTree = "<group>"; };
		CA9E6BA6223A67D300ECF6E4 /* Publication.swift */ = {isa = PBXFileReference; lastKnownFileType = sourcecode.swift; path = Publication.swift; sourceTree = "<group>"; };
		CA9E6BA8223A749900ECF6E4 /* Publication+EPUB.swift */ = {isa = PBXFileReference; lastKnownFileType = sourcecode.swift; path = "Publication+EPUB.swift"; sourceTree = "<group>"; };
		CA9E6BAD223A76C600ECF6E4 /* Publication+OPDS.swift */ = {isa = PBXFileReference; lastKnownFileType = sourcecode.swift; path = "Publication+OPDS.swift"; sourceTree = "<group>"; };
		CA9FC06E24824C3B0020B9CC /* Manifest.swift */ = {isa = PBXFileReference; lastKnownFileType = sourcecode.swift; path = Manifest.swift; sourceTree = "<group>"; };
		CA9FC070248252970020B9CC /* ManifestTests.swift */ = {isa = PBXFileReference; lastKnownFileType = sourcecode.swift; path = ManifestTests.swift; sourceTree = "<group>"; };
		CA9FC073248256450020B9CC /* PublicationService.swift */ = {isa = PBXFileReference; lastKnownFileType = sourcecode.swift; path = PublicationService.swift; sourceTree = "<group>"; };
		CA9FC07524825A880020B9CC /* PublicationServicesBuilder.swift */ = {isa = PBXFileReference; lastKnownFileType = sourcecode.swift; path = PublicationServicesBuilder.swift; sourceTree = "<group>"; };
		CA9FC0782482657F0020B9CC /* PublicationServicesBuilderTests.swift */ = {isa = PBXFileReference; lastKnownFileType = sourcecode.swift; path = PublicationServicesBuilderTests.swift; sourceTree = "<group>"; };
		CAAF80C92456D7370024D7AE /* AudioSession.swift */ = {isa = PBXFileReference; lastKnownFileType = sourcecode.swift; path = AudioSession.swift; sourceTree = "<group>"; };
		CAB88C91224E766E00D36C99 /* LocatorTests.swift */ = {isa = PBXFileReference; lastKnownFileType = sourcecode.swift; path = LocatorTests.swift; sourceTree = "<group>"; };
		CABBB2F32237BF42004EB039 /* OPDSPriceTests.swift */ = {isa = PBXFileReference; lastKnownFileType = sourcecode.swift; path = OPDSPriceTests.swift; sourceTree = "<group>"; };
		CABBB2F52237BF61004EB039 /* OPDSPrice.swift */ = {isa = PBXFileReference; lastKnownFileType = sourcecode.swift; path = OPDSPrice.swift; sourceTree = "<group>"; };
		CABBB2F72237C99E004EB039 /* OPDSAcquisition.swift */ = {isa = PBXFileReference; lastKnownFileType = sourcecode.swift; path = OPDSAcquisition.swift; sourceTree = "<group>"; };
		CABBB2F92237CA94004EB039 /* OPDSAcquisitionTests.swift */ = {isa = PBXFileReference; lastKnownFileType = sourcecode.swift; path = OPDSAcquisitionTests.swift; sourceTree = "<group>"; };
		CABBB2FB22394450004EB039 /* ContentLayout.swift */ = {isa = PBXFileReference; lastKnownFileType = sourcecode.swift; path = ContentLayout.swift; sourceTree = "<group>"; };
		CABE2A002482C6F2008E286D /* PositionsService.swift */ = {isa = PBXFileReference; lastKnownFileType = sourcecode.swift; path = PositionsService.swift; sourceTree = "<group>"; };
		CABE2A022482C7A6008E286D /* PositionsServiceTests.swift */ = {isa = PBXFileReference; lastKnownFileType = sourcecode.swift; path = PositionsServiceTests.swift; sourceTree = "<group>"; };
		CABEB3DB2215698600090B6C /* Deferred.swift */ = {isa = PBXFileReference; fileEncoding = 4; lastKnownFileType = sourcecode.swift; path = Deferred.swift; sourceTree = "<group>"; };
		CAC34F06221C61BD002C452E /* DRM.swift */ = {isa = PBXFileReference; fileEncoding = 4; lastKnownFileType = sourcecode.swift; path = DRM.swift; sourceTree = "<group>"; };
		CAC34F08221C61BD002C452E /* DRM+Deprecated.swift */ = {isa = PBXFileReference; fileEncoding = 4; lastKnownFileType = sourcecode.swift; path = "DRM+Deprecated.swift"; sourceTree = "<group>"; };
		CACD75DF223657AD004F20CA /* PublicationTests.swift */ = {isa = PBXFileReference; lastKnownFileType = sourcecode.swift; path = PublicationTests.swift; sourceTree = "<group>"; };
		CACD75E12236A0B6004F20CA /* Subject.swift */ = {isa = PBXFileReference; lastKnownFileType = sourcecode.swift; path = Subject.swift; sourceTree = "<group>"; };
		CACD75E32236A0F0004F20CA /* SubjectTests.swift */ = {isa = PBXFileReference; lastKnownFileType = sourcecode.swift; path = SubjectTests.swift; sourceTree = "<group>"; };
		CACD75F22236B0A5004F20CA /* PublicationCollection.swift */ = {isa = PBXFileReference; lastKnownFileType = sourcecode.swift; path = PublicationCollection.swift; sourceTree = "<group>"; };
		CACD75F42236B2AF004F20CA /* PublicationCollectionTests.swift */ = {isa = PBXFileReference; lastKnownFileType = sourcecode.swift; path = PublicationCollectionTests.swift; sourceTree = "<group>"; };
		CACDE5D42483A7AC006FEB1B /* CoverService.swift */ = {isa = PBXFileReference; lastKnownFileType = sourcecode.swift; path = CoverService.swift; sourceTree = "<group>"; };
		CACDE5D62483AAB0006FEB1B /* UIImage.swift */ = {isa = PBXFileReference; lastKnownFileType = sourcecode.swift; path = UIImage.swift; sourceTree = "<group>"; };
		CACDE5FB24851631006FEB1B /* InMemoryCoverService.swift */ = {isa = PBXFileReference; lastKnownFileType = sourcecode.swift; path = InMemoryCoverService.swift; sourceTree = "<group>"; };
		CACDE5FD24851640006FEB1B /* DefaultCoverService.swift */ = {isa = PBXFileReference; lastKnownFileType = sourcecode.swift; path = DefaultCoverService.swift; sourceTree = "<group>"; };
		CACDE5FF2485166B006FEB1B /* PerResourcePositionsService.swift */ = {isa = PBXFileReference; lastKnownFileType = sourcecode.swift; path = PerResourcePositionsService.swift; sourceTree = "<group>"; };
		CACDE6022485169F006FEB1B /* PerResourcePositionsServiceTests.swift */ = {isa = PBXFileReference; lastKnownFileType = sourcecode.swift; path = PerResourcePositionsServiceTests.swift; sourceTree = "<group>"; };
		CACDE61C24858C50006FEB1B /* HTTPFetcher.swift */ = {isa = PBXFileReference; lastKnownFileType = sourcecode.swift; path = HTTPFetcher.swift; sourceTree = "<group>"; };
		CAD0FEC1244310BB0053C998 /* Array.swift */ = {isa = PBXFileReference; lastKnownFileType = sourcecode.swift; path = Array.swift; sourceTree = "<group>"; };
		CAD0FEC3244318A90053C998 /* Fuzi.framework */ = {isa = PBXFileReference; lastKnownFileType = wrapper.framework; name = Fuzi.framework; path = Carthage/Build/iOS/Fuzi.framework; sourceTree = "<group>"; };
		CAD0FECF2444B5C30053C998 /* FormatSnifferContent.swift */ = {isa = PBXFileReference; lastKnownFileType = sourcecode.swift; path = FormatSnifferContent.swift; sourceTree = "<group>"; };
		CAD0FED92444FDB50053C998 /* Archive.swift */ = {isa = PBXFileReference; fileEncoding = 4; lastKnownFileType = sourcecode.swift; path = Archive.swift; sourceTree = "<group>"; };
		CAD0FEDB2444FDEC0053C998 /* ZIPFoundation.swift */ = {isa = PBXFileReference; lastKnownFileType = sourcecode.swift; path = ZIPFoundation.swift; sourceTree = "<group>"; };
		CAD178AE22B3A75C004E6812 /* en */ = {isa = PBXFileReference; lastKnownFileType = text.plist.strings; name = en; path = en.lproj/Localizable.strings; sourceTree = "<group>"; };
		CAD1EE6F245AC29B00C1E684 /* String.swift */ = {isa = PBXFileReference; lastKnownFileType = sourcecode.swift; path = String.swift; sourceTree = "<group>"; };
		CADD69E122C3B17500A4CADF /* DocumentTypes.swift */ = {isa = PBXFileReference; lastKnownFileType = sourcecode.swift; path = DocumentTypes.swift; sourceTree = "<group>"; };
		F3B1879F1FA33D4D00BB46BF /* Feed.swift */ = {isa = PBXFileReference; lastKnownFileType = sourcecode.swift; path = Feed.swift; sourceTree = "<group>"; };
		F3B187A11FA33DFA00BB46BF /* Facet.swift */ = {isa = PBXFileReference; lastKnownFileType = sourcecode.swift; path = Facet.swift; sourceTree = "<group>"; };
		F3B187A31FA33E1D00BB46BF /* OpdsMetadata.swift */ = {isa = PBXFileReference; lastKnownFileType = sourcecode.swift; path = OpdsMetadata.swift; sourceTree = "<group>"; };
		F3B187A51FA33E4900BB46BF /* Group.swift */ = {isa = PBXFileReference; lastKnownFileType = sourcecode.swift; path = Group.swift; sourceTree = "<group>"; };
		F3E7D3F41F4EBE2100DF166D /* R2Shared.framework */ = {isa = PBXFileReference; explicitFileType = wrapper.framework; includeInIndex = 0; path = R2Shared.framework; sourceTree = BUILT_PRODUCTS_DIR; };
		F3E7D3F71F4EBE2100DF166D /* r2-shared-swift.h */ = {isa = PBXFileReference; lastKnownFileType = sourcecode.c.h; path = "r2-shared-swift.h"; sourceTree = "<group>"; };
		F3E7D3F81F4EBE2100DF166D /* Info.plist */ = {isa = PBXFileReference; lastKnownFileType = text.plist.xml; path = Info.plist; sourceTree = "<group>"; };
		F3E7D4041F4EC69100DF166D /* MediaOverlayNode.swift */ = {isa = PBXFileReference; fileEncoding = 4; lastKnownFileType = sourcecode.swift; path = MediaOverlayNode.swift; sourceTree = "<group>"; };
		F3E7D4051F4EC69100DF166D /* MediaOverlays.swift */ = {isa = PBXFileReference; fileEncoding = 4; lastKnownFileType = sourcecode.swift; path = MediaOverlays.swift; sourceTree = "<group>"; };
		F3E7D40C1F4EC69100DF166D /* RootFile.swift */ = {isa = PBXFileReference; fileEncoding = 4; lastKnownFileType = sourcecode.swift; path = RootFile.swift; sourceTree = "<group>"; };
		F3E7D4221F4ECB3D00DF166D /* Date+ISO8601.swift */ = {isa = PBXFileReference; fileEncoding = 4; lastKnownFileType = sourcecode.swift; path = "Date+ISO8601.swift"; sourceTree = "<group>"; };
/* End PBXFileReference section */

/* Begin PBXFrameworksBuildPhase section */
		CA6161E721FB257700D2CFE3 /* Frameworks */ = {
			isa = PBXFrameworksBuildPhase;
			buildActionMask = 2147483647;
			files = (
				CAD0FECA24431BFE0053C998 /* Fuzi.framework in Frameworks */,
				CA252DDB2447A3810005067C /* Minizip.framework in Frameworks */,
			);
			runOnlyForDeploymentPostprocessing = 0;
		};
		F3E7D3F01F4EBE2100DF166D /* Frameworks */ = {
			isa = PBXFrameworksBuildPhase;
			buildActionMask = 2147483647;
			files = (
				CA86728E24485BE70035FDF4 /* CoreServices.framework in Frameworks */,
			);
			runOnlyForDeploymentPostprocessing = 0;
		};
/* End PBXFrameworksBuildPhase section */

/* Begin PBXGroup section */
		57470F7F20ED0D25000CDCA3 /* Toolkit */ = {
			isa = PBXGroup;
			children = (
				CA68BDCC24407745009A6BAA /* Extensions */,
				CA60CE1E2446DE7500149B22 /* XML */,
				CAD0FED82444FDB50053C998 /* Archive */,
				CA81741A24585E5800033776 /* Media */,
				F3E7D4221F4ECB3D00DF166D /* Date+ISO8601.swift */,
				CABEB3DB2215698600090B6C /* Deferred.swift */,
				CA2006502225A1F300E6B3BD /* Observable.swift */,
				CA9A40D0221B0AA200531EA1 /* Either.swift */,
				57470F7D20ED0D1A000CDCA3 /* DownloadSession.swift */,
				CA9E6BA3223A657900ECF6E4 /* JSON.swift */,
				CA50B86D22B2A1CF003AFF24 /* R2LocalizedString.swift */,
				CA94291522BCD08B00305CDB /* ResourcesServer.swift */,
				CADD69E122C3B17500A4CADF /* DocumentTypes.swift */,
				CA7116F02455FAF900C029FD /* UTI.swift */,
				CA7B1AA4248A2CFF00152F73 /* URITemplate.swift */,
			);
			path = Toolkit;
			sourceTree = "<group>";
		};
		CA16A8572232C27F00E66255 /* Publication */ = {
			isa = PBXGroup;
			children = (
				CA9FC0722482563A0020B9CC /* Services */,
				CA3386DF2404FABC00FDCBBA /* Encryption */,
				CA9E6BAB223A766200ECF6E4 /* EPUB */,
				CA3386E824052D6C00FDCBBA /* HTML */,
				CA9E6BAC223A76BD00ECF6E4 /* OPDS */,
				CA5F8EF024040DC700926120 /* Presentation */,
				CA9E6BA6223A67D300ECF6E4 /* Publication.swift */,
				CACD75F22236B0A5004F20CA /* PublicationCollection.swift */,
				CA16A85A2232C4E600E66255 /* LocalizedString.swift */,
				CABBB2FB22394450004EB039 /* ContentLayout.swift */,
				CA5F8EE82404035C00926120 /* ReadingProgression.swift */,
				CA16A86F2232F7CD00E66255 /* Link.swift */,
				CA16A8712232FBBB00E66255 /* Properties.swift */,
				CA9FC06E24824C3B0020B9CC /* Manifest.swift */,
				CA16A8812233FE3200E66255 /* Metadata.swift */,
				CA16A8582232C2A800E66255 /* Contributor.swift */,
				CACD75E12236A0B6004F20CA /* Subject.swift */,
				0318F709221DD4CA004E5114 /* Locator.swift */,
				CA16A8752233065F00E66255 /* Publication+JSON.swift */,
				CA9E6BA02239823300ECF6E4 /* Publication+Deprecated.swift */,
				CA5F8EEE24040B0800926120 /* User Settings */,
				CA17638E223A99CA00959FEB /* Media Overlays */,
			);
			path = Publication;
			sourceTree = "<group>";
		};
		CA17637C223A7BBD00959FEB /* EPUB */ = {
			isa = PBXGroup;
			children = (
				CA17637D223A7C0300959FEB /* Publication+EPUBTests.swift */,
				CA176384223A897100959FEB /* Properties+EPUBTests.swift */,
				CA5F8EFA2404142C00926120 /* EPUBLayoutTests.swift */,
			);
			path = EPUB;
			sourceTree = "<group>";
		};
		CA17637F223A7DA700959FEB /* OPDS */ = {
			isa = PBXGroup;
			children = (
				CA176380223A7DB700959FEB /* Publication+OPDSTests.swift */,
				CA176382223A886500959FEB /* Properties+OPDSTests.swift */,
			);
			path = OPDS;
			sourceTree = "<group>";
		};
		CA17638E223A99CA00959FEB /* Media Overlays */ = {
			isa = PBXGroup;
			children = (
				F3E7D4041F4EC69100DF166D /* MediaOverlayNode.swift */,
				F3E7D4051F4EC69100DF166D /* MediaOverlays.swift */,
			);
			path = "Media Overlays";
			sourceTree = "<group>";
		};
		CA176390223AAAFB00959FEB /* Publication */ = {
			isa = PBXGroup;
			children = (
				CA9FC077248265700020B9CC /* Services */,
				CA3386E22404FC2700FDCBBA /* Encryption */,
				CA17637C223A7BBD00959FEB /* EPUB */,
				CA3386E724052D4300FDCBBA /* HTML */,
				CA17637F223A7DA700959FEB /* OPDS */,
				CA5F8EF52404111900926120 /* Presentation */,
				CA5F8EEC240404E300926120 /* ContentLayoutTests.swift */,
				CA5F8EEA240403F900926120 /* ReadingProgressionTests.swift */,
				CACD75DF223657AD004F20CA /* PublicationTests.swift */,
				CACD75F42236B2AF004F20CA /* PublicationCollectionTests.swift */,
				CA16A85F2232D1B800E66255 /* LocalizedStringTests.swift */,
				CA16A86D2232F7AC00E66255 /* LinkTests.swift */,
				CA13517B248936E00087E69E /* LinkArrayTests.swift */,
				CA16A8732233004A00E66255 /* PropertiesTests.swift */,
				CA9FC070248252970020B9CC /* ManifestTests.swift */,
				CA16A8852234021400E66255 /* MetadataTests.swift */,
				CA16A8612232D5F200E66255 /* ContributorTests.swift */,
				CACD75E32236A0F0004F20CA /* SubjectTests.swift */,
				CAB88C91224E766E00D36C99 /* LocatorTests.swift */,
			);
			path = Publication;
			sourceTree = "<group>";
		};
		CA252DDE2447A5AE0005067C /* Toolkit */ = {
			isa = PBXGroup;
			children = (
				CA252DDF2447A5B40005067C /* Archive */,
				CA7116EE2455935100C029FD /* DocumentTypesTests.swift */,
				CA7B1AA6248A2D1200152F73 /* URITemplateTests.swift */,
			);
			path = Toolkit;
			sourceTree = "<group>";
		};
		CA252DDF2447A5B40005067C /* Archive */ = {
			isa = PBXGroup;
			children = (
				CA252DE02447A5C00005067C /* ArchiveTests.swift */,
			);
			path = Archive;
			sourceTree = "<group>";
		};
		CA2AE31C221C1DCB008BD18F /* Logger */ = {
			isa = PBXGroup;
			children = (
				CA2AE31D221C1DCB008BD18F /* Logger.swift */,
				CA2AE31E221C1DCB008BD18F /* LoggerStub.swift */,
				CA2AE31F221C1DCB008BD18F /* Loggable.swift */,
			);
			path = Logger;
			sourceTree = "<group>";
		};
		CA3386DF2404FABC00FDCBBA /* Encryption */ = {
			isa = PBXGroup;
			children = (
				CA3386E02404FACF00FDCBBA /* Encryption.swift */,
				CA3386E32404FD0300FDCBBA /* Properties+Encryption.swift */,
			);
			path = Encryption;
			sourceTree = "<group>";
		};
		CA3386E22404FC2700FDCBBA /* Encryption */ = {
			isa = PBXGroup;
			children = (
				CA16A87F2233BE6900E66255 /* EncryptionTests.swift */,
				CA3386E52404FD4600FDCBBA /* Properties+EncryptionTests.swift */,
			);
			path = Encryption;
			sourceTree = "<group>";
		};
		CA3386E724052D4300FDCBBA /* HTML */ = {
			isa = PBXGroup;
			children = (
				CA3386EB24052D9700FDCBBA /* DOMRangeTests.swift */,
				CA3386EF24056E7A00FDCBBA /* Locator+HTMLTests.swift */,
			);
			path = HTML;
			sourceTree = "<group>";
		};
		CA3386E824052D6C00FDCBBA /* HTML */ = {
			isa = PBXGroup;
			children = (
				CA3386E924052D8B00FDCBBA /* DOMRange.swift */,
				CA3386ED24056ADB00FDCBBA /* Locator+HTML.swift */,
			);
			path = HTML;
			sourceTree = "<group>";
		};
		CA50B88922B3A6FE003AFF24 /* Resources */ = {
			isa = PBXGroup;
			children = (
				CAD178AF22B3A75C004E6812 /* Localizable.strings */,
			);
			path = Resources;
			sourceTree = "<group>";
		};
		CA5F8EEE24040B0800926120 /* User Settings */ = {
			isa = PBXGroup;
			children = (
				AEF39DF220E3895200A560F3 /* UserProperties.swift */,
				CA176391223AAC1A00959FEB /* UserSettings.swift */,
			);
			path = "User Settings";
			sourceTree = "<group>";
		};
		CA5F8EEF24040C0E00926120 /* OPDS */ = {
			isa = PBXGroup;
			children = (
				CABBB2F92237CA94004EB039 /* OPDSAcquisitionTests.swift */,
				CA6D427024043AF1002FBED4 /* OPDSAvailabilityTests.swift */,
				CA6D426C240439F4002FBED4 /* OPDSCopiesTests.swift */,
				CA6D42682404381B002FBED4 /* OPDSHoldsTests.swift */,
				CABBB2F32237BF42004EB039 /* OPDSPriceTests.swift */,
			);
			path = OPDS;
			sourceTree = "<group>";
		};
		CA5F8EF024040DC700926120 /* Presentation */ = {
			isa = PBXGroup;
			children = (
				CA5F8EF124040DDE00926120 /* Presentation.swift */,
				CA5F8EFE24041AF200926120 /* Metadata+Presentation.swift */,
				CA5F8F0224041D4B00926120 /* Properties+Presentation.swift */,
			);
			path = Presentation;
			sourceTree = "<group>";
		};
		CA5F8EF52404111900926120 /* Presentation */ = {
			isa = PBXGroup;
			children = (
				CA5F8EF62404112800926120 /* PresentationTests.swift */,
				CA5F8EFC24041A2500926120 /* Metadata+PresentationTests.swift */,
				CA5F8F0024041BA700926120 /* Properties+PresentationTests.swift */,
			);
			path = Presentation;
			sourceTree = "<group>";
		};
		CA60CE1E2446DE7500149B22 /* XML */ = {
			isa = PBXGroup;
			children = (
				CA60CE1F2446DE8E00149B22 /* XML.swift */,
				CA60CE232446E97400149B22 /* Fuzi.swift */,
			);
			path = XML;
			sourceTree = "<group>";
		};
		CA6161EB21FB257700D2CFE3 /* r2-shared-swiftTests */ = {
			isa = PBXGroup;
			children = (
				CA40C07921FF25F80069A50E /* JSON.swift */,
				CA5B7C382441BA5F003A2FE7 /* Fixtures.swift */,
				CA5B7C362441B492003A2FE7 /* Fixtures */,
				CA176390223AAAFB00959FEB /* Publication */,
				CA6F276C2469D8BF0065B405 /* Fetcher */,
				CA68BDBF244042BC009A6BAA /* Format */,
				CA5F8EEF24040C0E00926120 /* OPDS */,
				CA252DDE2447A5AE0005067C /* Toolkit */,
				CA6161EE21FB257700D2CFE3 /* Info.plist */,
				CA16A86B2232EF3700E66255 /* Asserts.swift */,
			);
			path = "r2-shared-swiftTests";
			sourceTree = "<group>";
		};
		CA68BDBE24404298009A6BAA /* Format */ = {
			isa = PBXGroup;
			children = (
				CA68BDC4244064F6009A6BAA /* Format.swift */,
				CA68BDC824406C10009A6BAA /* FormatSniffer.swift */,
				CA68BDCA24406C6C009A6BAA /* FormatSnifferContext.swift */,
				CAD0FECF2444B5C30053C998 /* FormatSnifferContent.swift */,
				CA68BDC0244042D5009A6BAA /* MediaType.swift */,
			);
			path = Format;
			sourceTree = "<group>";
		};
		CA68BDBF244042BC009A6BAA /* Format */ = {
			isa = PBXGroup;
			children = (
				CA68BDC624406873009A6BAA /* FormatTests.swift */,
				CA68BDCF2440A7CE009A6BAA /* FormatSnifferTests.swift */,
				CA68BDC2244043C8009A6BAA /* MediaTypeTests.swift */,
			);
			path = Format;
			sourceTree = "<group>";
		};
		CA68BDCC24407745009A6BAA /* Extensions */ = {
			isa = PBXGroup;
			children = (
				CA68BDCD24407750009A6BAA /* StringEncoding.swift */,
				CAD0FEC1244310BB0053C998 /* Array.swift */,
				CAD1EE6F245AC29B00C1E684 /* String.swift */,
				CACDE5D62483AAB0006FEB1B /* UIImage.swift */,
				CA13517D248952B10087E69E /* NSRegularExpression.swift */,
			);
			path = Extensions;
			sourceTree = "<group>";
		};
		CA6F276C2469D8BF0065B405 /* Fetcher */ = {
<<<<<<< HEAD
			isa = PBXGroup;
			children = (
				CA6F276D2469D8CF0065B405 /* ArchiveFetcherTests.swift */,
				CA6F27732469E4DA0065B405 /* FileFetcherTests.swift */,
				CA6F27712469DB970065B405 /* Resource.swift */,
			);
			path = Fetcher;
			sourceTree = "<group>";
		};
		CA81741A24585E5800033776 /* Media */ = {
=======
>>>>>>> ae68cda2
			isa = PBXGroup;
			children = (
				CAAF80C92456D7370024D7AE /* AudioSession.swift */,
				CA81741B24585E6700033776 /* NowPlayingInfo.swift */,
			);
			path = Media;
			sourceTree = "<group>";
		};
		CA81741A24585E5800033776 /* Media */ = {
			isa = PBXGroup;
			children = (
				CAAF80C92456D7370024D7AE /* AudioSession.swift */,
				CA81741B24585E6700033776 /* NowPlayingInfo.swift */,
			);
			path = Media;
			sourceTree = "<group>";
		};
		CA8C84122468904100CE97A4 /* Fetcher */ = {
			isa = PBXGroup;
			children = (
				CA8C84152468914900CE97A4 /* Resource.swift */,
				CA8C84132468906600CE97A4 /* Fetcher.swift */,
				CA6F276F2469D9050065B405 /* ArchiveFetcher.swift */,
				CA6F27752469E5370065B405 /* FileFetcher.swift */,
				CACDE61C24858C50006FEB1B /* HTTPFetcher.swift */,
				CA8C841B2468A06300CE97A4 /* ProxyFetcher.swift */,
				CA8C841924689E4000CE97A4 /* RoutingFetcher.swift */,
				CA8C841724689CD000CE97A4 /* TransformingFetcher.swift */,
			);
			path = Fetcher;
			sourceTree = "<group>";
		};
		CA9E6BAB223A766200ECF6E4 /* EPUB */ = {
			isa = PBXGroup;
			children = (
				CA9E6BA8223A749900ECF6E4 /* Publication+EPUB.swift */,
				CA176386223A898B00959FEB /* Properties+EPUB.swift */,
				CA5F8EF8240413C900926120 /* EPUBLayout.swift */,
			);
			path = EPUB;
			sourceTree = "<group>";
		};
		CA9E6BAC223A76BD00ECF6E4 /* OPDS */ = {
			isa = PBXGroup;
			children = (
				CA9E6BAD223A76C600ECF6E4 /* Publication+OPDS.swift */,
				CA176379223A7B8900959FEB /* Properties+OPDS.swift */,
			);
			path = OPDS;
			sourceTree = "<group>";
		};
		CA9FC0722482563A0020B9CC /* Services */ = {
			isa = PBXGroup;
			children = (
				CA9FC073248256450020B9CC /* PublicationService.swift */,
				CA9FC07524825A880020B9CC /* PublicationServicesBuilder.swift */,
				CACDE5FA24851620006FEB1B /* Cover */,
				CACDE5F92485161A006FEB1B /* Positions */,
			);
			path = Services;
			sourceTree = "<group>";
		};
		CA9FC077248265700020B9CC /* Services */ = {
			isa = PBXGroup;
			children = (
				CA9FC0782482657F0020B9CC /* PublicationServicesBuilderTests.swift */,
				CACDE60124851681006FEB1B /* Positions */,
			);
			path = Services;
			sourceTree = "<group>";
		};
		CAC34F04221C61BD002C452E /* DRM */ = {
			isa = PBXGroup;
			children = (
				CAC34F06221C61BD002C452E /* DRM.swift */,
				CAC34F08221C61BD002C452E /* DRM+Deprecated.swift */,
			);
			path = DRM;
			sourceTree = "<group>";
		};
<<<<<<< HEAD
		CACDE5F92485161A006FEB1B /* Positions */ = {
			isa = PBXGroup;
			children = (
				CABE2A002482C6F2008E286D /* PositionsService.swift */,
				CACDE5FF2485166B006FEB1B /* PerResourcePositionsService.swift */,
			);
			path = Positions;
			sourceTree = "<group>";
		};
		CACDE5FA24851620006FEB1B /* Cover */ = {
			isa = PBXGroup;
			children = (
				CACDE5D42483A7AC006FEB1B /* CoverService.swift */,
				CACDE5FD24851640006FEB1B /* DefaultCoverService.swift */,
				CACDE5FB24851631006FEB1B /* InMemoryCoverService.swift */,
			);
			path = Cover;
			sourceTree = "<group>";
		};
		CACDE60124851681006FEB1B /* Positions */ = {
			isa = PBXGroup;
			children = (
				CABE2A022482C7A6008E286D /* PositionsServiceTests.swift */,
				CACDE6022485169F006FEB1B /* PerResourcePositionsServiceTests.swift */,
			);
			path = Positions;
			sourceTree = "<group>";
		};
		CAD0FED82444FDB50053C998 /* ZIP */ = {
=======
		CAD0FED82444FDB50053C998 /* Archive */ = {
>>>>>>> ae68cda2
			isa = PBXGroup;
			children = (
				CAD0FED92444FDB50053C998 /* Archive.swift */,
				CAD0FEDB2444FDEC0053C998 /* ZIPFoundation.swift */,
				CA252DD82447A3740005067C /* Minizip.swift */,
			);
			path = Archive;
			sourceTree = "<group>";
		};
		F3B1879E1FA33D3700BB46BF /* OPDS */ = {
			isa = PBXGroup;
			children = (
				CABBB2F72237C99E004EB039 /* OPDSAcquisition.swift */,
				CA6D426E24043A44002FBED4 /* OPDSAvailability.swift */,
				CA6D426A240439BE002FBED4 /* OPDSCopies.swift */,
				CA6D42662404370C002FBED4 /* OPDSHolds.swift */,
				CABBB2F52237BF61004EB039 /* OPDSPrice.swift */,
				F3B1879F1FA33D4D00BB46BF /* Feed.swift */,
				F3B187A31FA33E1D00BB46BF /* OpdsMetadata.swift */,
				F3B187A11FA33DFA00BB46BF /* Facet.swift */,
				F3B187A51FA33E4900BB46BF /* Group.swift */,
			);
			path = OPDS;
			sourceTree = "<group>";
		};
		F3E7D3EA1F4EBE2100DF166D = {
			isa = PBXGroup;
			children = (
				F3E7D3F61F4EBE2100DF166D /* r2-shared-swift */,
				CA6161EB21FB257700D2CFE3 /* r2-shared-swiftTests */,
				F3E7D3F51F4EBE2100DF166D /* Products */,
				F3E7D41F1F4ECA9800DF166D /* Frameworks */,
			);
			sourceTree = "<group>";
		};
		F3E7D3F51F4EBE2100DF166D /* Products */ = {
			isa = PBXGroup;
			children = (
				F3E7D3F41F4EBE2100DF166D /* R2Shared.framework */,
				CA6161EA21FB257700D2CFE3 /* r2-shared-swiftTests.xctest */,
			);
			name = Products;
			sourceTree = "<group>";
		};
		F3E7D3F61F4EBE2100DF166D /* r2-shared-swift */ = {
			isa = PBXGroup;
			children = (
				F3E7D3F71F4EBE2100DF166D /* r2-shared-swift.h */,
				F3E7D3F81F4EBE2100DF166D /* Info.plist */,
				F3E7D40C1F4EC69100DF166D /* RootFile.swift */,
				CA16A8572232C27F00E66255 /* Publication */,
				CA8C84122468904100CE97A4 /* Fetcher */,
				CA68BDBE24404298009A6BAA /* Format */,
				F3B1879E1FA33D3700BB46BF /* OPDS */,
				CAC34F04221C61BD002C452E /* DRM */,
				CA2AE31C221C1DCB008BD18F /* Logger */,
				57470F7F20ED0D25000CDCA3 /* Toolkit */,
				CA50B88922B3A6FE003AFF24 /* Resources */,
			);
			path = "r2-shared-swift";
			sourceTree = "<group>";
		};
		F3E7D41F1F4ECA9800DF166D /* Frameworks */ = {
			isa = PBXGroup;
			children = (
				CA252DDA2447A3810005067C /* Minizip.framework */,
				CAD0FEC3244318A90053C998 /* Fuzi.framework */,
				CA86728D24485BE70035FDF4 /* CoreServices.framework */,
			);
			name = Frameworks;
			sourceTree = "<group>";
		};
/* End PBXGroup section */

/* Begin PBXHeadersBuildPhase section */
		F3E7D3F11F4EBE2100DF166D /* Headers */ = {
			isa = PBXHeadersBuildPhase;
			buildActionMask = 2147483647;
			files = (
				F3E7D3F91F4EBE2100DF166D /* r2-shared-swift.h in Headers */,
			);
			runOnlyForDeploymentPostprocessing = 0;
		};
/* End PBXHeadersBuildPhase section */

/* Begin PBXNativeTarget section */
		CA6161E921FB257700D2CFE3 /* r2-shared-swiftTests */ = {
			isa = PBXNativeTarget;
			buildConfigurationList = CA6161F421FB257700D2CFE3 /* Build configuration list for PBXNativeTarget "r2-shared-swiftTests" */;
			buildPhases = (
				CA6161E621FB257700D2CFE3 /* Sources */,
				CA6161E721FB257700D2CFE3 /* Frameworks */,
				CA6161E821FB257700D2CFE3 /* Resources */,
				CA6161FA21FB2B0B00D2CFE3 /* Copy Frameworks */,
				CAD0FECC24431C160053C998 /* Copy Carthage Frameworks */,
			);
			buildRules = (
			);
			dependencies = (
				CA6161F121FB257700D2CFE3 /* PBXTargetDependency */,
			);
			name = "r2-shared-swiftTests";
			productName = "r2-shared-swiftTests";
			productReference = CA6161EA21FB257700D2CFE3 /* r2-shared-swiftTests.xctest */;
			productType = "com.apple.product-type.bundle.unit-test";
		};
		F3E7D3F31F4EBE2100DF166D /* r2-shared-swift */ = {
			isa = PBXNativeTarget;
			buildConfigurationList = F3E7D3FC1F4EBE2100DF166D /* Build configuration list for PBXNativeTarget "r2-shared-swift" */;
			buildPhases = (
				F3E7D3EF1F4EBE2100DF166D /* Sources */,
				F3E7D3F01F4EBE2100DF166D /* Frameworks */,
				F3E7D3F11F4EBE2100DF166D /* Headers */,
				F3E7D3F21F4EBE2100DF166D /* Resources */,
			);
			buildRules = (
			);
			dependencies = (
			);
			name = "r2-shared-swift";
			productName = "r2-shared-swift";
			productReference = F3E7D3F41F4EBE2100DF166D /* R2Shared.framework */;
			productType = "com.apple.product-type.framework";
		};
/* End PBXNativeTarget section */

/* Begin PBXProject section */
		F3E7D3EB1F4EBE2100DF166D /* Project object */ = {
			isa = PBXProject;
			attributes = {
				LastSwiftUpdateCheck = 0940;
				LastUpgradeCheck = 1020;
				ORGANIZATIONNAME = Readium;
				TargetAttributes = {
					CA6161E921FB257700D2CFE3 = {
						CreatedOnToolsVersion = 9.4.1;
						DevelopmentTeam = 327YA3JNGT;
						LastSwiftMigration = 0940;
						ProvisioningStyle = Automatic;
					};
					F3E7D3F31F4EBE2100DF166D = {
						CreatedOnToolsVersion = 8.3.3;
						LastSwiftMigration = "";
						ProvisioningStyle = Manual;
					};
				};
			};
			buildConfigurationList = F3E7D3EE1F4EBE2100DF166D /* Build configuration list for PBXProject "r2-shared-swift" */;
			compatibilityVersion = "Xcode 3.2";
			developmentRegion = en;
			hasScannedForEncodings = 0;
			knownRegions = (
				en,
				Base,
			);
			mainGroup = F3E7D3EA1F4EBE2100DF166D;
			productRefGroup = F3E7D3F51F4EBE2100DF166D /* Products */;
			projectDirPath = "";
			projectRoot = "";
			targets = (
				F3E7D3F31F4EBE2100DF166D /* r2-shared-swift */,
				CA6161E921FB257700D2CFE3 /* r2-shared-swiftTests */,
			);
		};
/* End PBXProject section */

/* Begin PBXResourcesBuildPhase section */
		CA6161E821FB257700D2CFE3 /* Resources */ = {
			isa = PBXResourcesBuildPhase;
			buildActionMask = 2147483647;
			files = (
				CA5B7C372441B492003A2FE7 /* Fixtures in Resources */,
			);
			runOnlyForDeploymentPostprocessing = 0;
		};
		F3E7D3F21F4EBE2100DF166D /* Resources */ = {
			isa = PBXResourcesBuildPhase;
			buildActionMask = 2147483647;
			files = (
				CAD178AD22B3A75C004E6812 /* Localizable.strings in Resources */,
			);
			runOnlyForDeploymentPostprocessing = 0;
		};
/* End PBXResourcesBuildPhase section */

/* Begin PBXShellScriptBuildPhase section */
		CAD0FECC24431C160053C998 /* Copy Carthage Frameworks */ = {
			isa = PBXShellScriptBuildPhase;
			buildActionMask = 2147483647;
			files = (
			);
			inputFileListPaths = (
			);
			inputPaths = (
				"$(SRCROOT)/Carthage/Build/iOS/Fuzi.framework",
				"$(SRCROOT)/Carthage/Build/iOS/Minizip.framework",
			);
			name = "Copy Carthage Frameworks";
			outputFileListPaths = (
			);
			outputPaths = (
				"$(BUILT_PRODUCTS_DIR)/$(FRAMEWORKS_FOLDER_PATH)/Fuzi.framework",
				"$(BUILT_PRODUCTS_DIR)/$(FRAMEWORKS_FOLDER_PATH)/Minizip.framework",
			);
			runOnlyForDeploymentPostprocessing = 0;
			shellPath = /bin/sh;
			shellScript = "/usr/local/bin/carthage copy-frameworks\n";
		};
/* End PBXShellScriptBuildPhase section */

/* Begin PBXSourcesBuildPhase section */
		CA6161E621FB257700D2CFE3 /* Sources */ = {
			isa = PBXSourcesBuildPhase;
			buildActionMask = 2147483647;
			files = (
				CABBB2F42237BF42004EB039 /* OPDSPriceTests.swift in Sources */,
				CACD75E42236A0F0004F20CA /* SubjectTests.swift in Sources */,
				CA6D426D240439F4002FBED4 /* OPDSCopiesTests.swift in Sources */,
				CA176385223A897100959FEB /* Properties+EPUBTests.swift in Sources */,
				CA16A8742233004A00E66255 /* PropertiesTests.swift in Sources */,
				CACDE6032485169F006FEB1B /* PerResourcePositionsServiceTests.swift in Sources */,
				CA16A8802233BE6900E66255 /* EncryptionTests.swift in Sources */,
				CA5F8EFB2404142C00926120 /* EPUBLayoutTests.swift in Sources */,
				CA6F27742469E4DA0065B405 /* FileFetcherTests.swift in Sources */,
				CA40C07A21FF25F80069A50E /* JSON.swift in Sources */,
				CA68BDD12440E123009A6BAA /* FormatSnifferTests.swift in Sources */,
				CA68BDC724406873009A6BAA /* FormatTests.swift in Sources */,
				CA7B1AA7248A2D1200152F73 /* URITemplateTests.swift in Sources */,
				CA16A86C2232EF3700E66255 /* Asserts.swift in Sources */,
				CA5F8EEB240403F900926120 /* ReadingProgressionTests.swift in Sources */,
				CA16A8602232D1B800E66255 /* LocalizedStringTests.swift in Sources */,
				CA13517C248936E00087E69E /* LinkArrayTests.swift in Sources */,
				CA16A8862234021500E66255 /* MetadataTests.swift in Sources */,
				CA6F276E2469D8CF0065B405 /* ArchiveFetcherTests.swift in Sources */,
				CA176383223A886500959FEB /* Properties+OPDSTests.swift in Sources */,
				CA9FC0792482657F0020B9CC /* PublicationServicesBuilderTests.swift in Sources */,
				CA6D427124043AF1002FBED4 /* OPDSAvailabilityTests.swift in Sources */,
				CA176381223A7DB700959FEB /* Publication+OPDSTests.swift in Sources */,
				CA16A86E2232F7AC00E66255 /* LinkTests.swift in Sources */,
				CA7116EF2455935100C029FD /* DocumentTypesTests.swift in Sources */,
				CA5F8F0124041BA700926120 /* Properties+PresentationTests.swift in Sources */,
				CA252DE12447A5C00005067C /* ArchiveTests.swift in Sources */,
				CA3386F024056E7A00FDCBBA /* Locator+HTMLTests.swift in Sources */,
				CACD75F52236B2AF004F20CA /* PublicationCollectionTests.swift in Sources */,
				CA5F8EFD24041A2500926120 /* Metadata+PresentationTests.swift in Sources */,
				CA5F8EF72404112800926120 /* PresentationTests.swift in Sources */,
				CA9FC071248252970020B9CC /* ManifestTests.swift in Sources */,
				CA5B7C392441BA5F003A2FE7 /* Fixtures.swift in Sources */,
				CA16A8622232D5F200E66255 /* ContributorTests.swift in Sources */,
				CA6D42692404381B002FBED4 /* OPDSHoldsTests.swift in Sources */,
				CA3386E62404FD4600FDCBBA /* Properties+EncryptionTests.swift in Sources */,
				CAB88C92224E766E00D36C99 /* LocatorTests.swift in Sources */,
				CA6F27722469DB980065B405 /* Resource.swift in Sources */,
				CACD75E0223657AD004F20CA /* PublicationTests.swift in Sources */,
				CA17637E223A7C0300959FEB /* Publication+EPUBTests.swift in Sources */,
				CABBB2FA2237CA94004EB039 /* OPDSAcquisitionTests.swift in Sources */,
				CABE2A032482C7A6008E286D /* PositionsServiceTests.swift in Sources */,
				CA5F8EED240404E300926120 /* ContentLayoutTests.swift in Sources */,
				CA3386EC24052D9700FDCBBA /* DOMRangeTests.swift in Sources */,
				CA68BDC3244043C8009A6BAA /* MediaTypeTests.swift in Sources */,
			);
			runOnlyForDeploymentPostprocessing = 0;
		};
		F3E7D3EF1F4EBE2100DF166D /* Sources */ = {
			isa = PBXSourcesBuildPhase;
			buildActionMask = 2147483647;
			files = (
				CA6D426B240439BE002FBED4 /* OPDSCopies.swift in Sources */,
				CA17638D223A984600959FEB /* Publication.swift in Sources */,
				F3E7D4231F4ECB3D00DF166D /* Date+ISO8601.swift in Sources */,
				CA60CE242446E97400149B22 /* Fuzi.swift in Sources */,
				CA8C84162468914900CE97A4 /* Resource.swift in Sources */,
				CA17637A223A7B8900959FEB /* Properties+OPDS.swift in Sources */,
				CACD75E22236A0B7004F20CA /* Subject.swift in Sources */,
				CACDE5D72483AAB0006FEB1B /* UIImage.swift in Sources */,
				CA5F8EF9240413C900926120 /* EPUBLayout.swift in Sources */,
				57470F7E20ED0D1A000CDCA3 /* DownloadSession.swift in Sources */,
				CA252DD92447A3740005067C /* Minizip.swift in Sources */,
				CA2AE320221C1DCB008BD18F /* Logger.swift in Sources */,
				CABBB2F82237C99E004EB039 /* OPDSAcquisition.swift in Sources */,
				CAF4EAE72237AD6000A17DA1 /* UserProperties.swift in Sources */,
				CA176387223A898B00959FEB /* Properties+EPUB.swift in Sources */,
				CA8C841824689CD000CE97A4 /* TransformingFetcher.swift in Sources */,
				CA6D426F24043A44002FBED4 /* OPDSAvailability.swift in Sources */,
				CAD1EE70245AC29B00C1E684 /* String.swift in Sources */,
				CA94291622BCD08C00305CDB /* ResourcesServer.swift in Sources */,
				CA16A8702232F7CD00E66255 /* Link.swift in Sources */,
				CACDE6002485166B006FEB1B /* PerResourcePositionsService.swift in Sources */,
				CA13517E248952B10087E69E /* NSRegularExpression.swift in Sources */,
				F3E7D4191F4EC69100DF166D /* RootFile.swift in Sources */,
				CA16A85B2232C4E600E66255 /* LocalizedString.swift in Sources */,
				CABE2A012482C6F2008E286D /* PositionsService.swift in Sources */,
				CA81741C24585E6700033776 /* NowPlayingInfo.swift in Sources */,
				CA9E6BAE223A76C600ECF6E4 /* Publication+OPDS.swift in Sources */,
				CABEB3DC2215698600090B6C /* Deferred.swift in Sources */,
				CA6F27702469D9050065B405 /* ArchiveFetcher.swift in Sources */,
				CA68BDC1244042D5009A6BAA /* MediaType.swift in Sources */,
				CA3386EA24052D8B00FDCBBA /* DOMRange.swift in Sources */,
				CA2006512225A1F300E6B3BD /* Observable.swift in Sources */,
				CA9E6BA4223A657900ECF6E4 /* JSON.swift in Sources */,
				CA68BDC5244064F6009A6BAA /* Format.swift in Sources */,
				CA8C841C2468A06300CE97A4 /* ProxyFetcher.swift in Sources */,
				CAD0FEDA2444FDB60053C998 /* Archive.swift in Sources */,
				CA2AE321221C1DCB008BD18F /* LoggerStub.swift in Sources */,
				CA9FC07624825A880020B9CC /* PublicationServicesBuilder.swift in Sources */,
				CA2AE322221C1DCB008BD18F /* Loggable.swift in Sources */,
				CA9A40D1221B0AA200531EA1 /* Either.swift in Sources */,
				CACDE5FC24851631006FEB1B /* InMemoryCoverService.swift in Sources */,
				CA60CE202446DE8E00149B22 /* XML.swift in Sources */,
				CABBB2E62237ADEB004EB039 /* OpdsMetadata.swift in Sources */,
				CABBB2E82237ADEB004EB039 /* Group.swift in Sources */,
				CA16A8722232FBBB00E66255 /* Properties.swift in Sources */,
				CA176392223AAC1A00959FEB /* UserSettings.swift in Sources */,
				CAD0FEC2244310BB0053C998 /* Array.swift in Sources */,
				CA7116F12455FAF900C029FD /* UTI.swift in Sources */,
				CACD75F32236B0A5004F20CA /* PublicationCollection.swift in Sources */,
				CAAF80CA2456D7370024D7AE /* AudioSession.swift in Sources */,
				CA50B86E22B2A1CF003AFF24 /* R2LocalizedString.swift in Sources */,
				CA6D42672404370C002FBED4 /* OPDSHolds.swift in Sources */,
				CAD0FED02444B5C30053C998 /* FormatSnifferContent.swift in Sources */,
				CAF4EAE42237ABC700A17DA1 /* MediaOverlayNode.swift in Sources */,
				CAC34F0C221C61BD002C452E /* DRM+Deprecated.swift in Sources */,
				CA3386E42404FD0300FDCBBA /* Properties+Encryption.swift in Sources */,
				CA9FC06F24824C3B0020B9CC /* Manifest.swift in Sources */,
				CA8C841A24689E4000CE97A4 /* RoutingFetcher.swift in Sources */,
				CA5F8EE92404035D00926120 /* ReadingProgression.swift in Sources */,
				CA8C84142468906600CE97A4 /* Fetcher.swift in Sources */,
				CA5F8EFF24041AF200926120 /* Metadata+Presentation.swift in Sources */,
				CA16A8642232DA2000E66255 /* Locator.swift in Sources */,
				CACDE5FE24851640006FEB1B /* DefaultCoverService.swift in Sources */,
				CA6F27762469E5370065B405 /* FileFetcher.swift in Sources */,
				CACDE61D24858C50006FEB1B /* HTTPFetcher.swift in Sources */,
				CA68BDCB24406C6C009A6BAA /* FormatSnifferContext.swift in Sources */,
				CA9E6BA12239823300ECF6E4 /* Publication+Deprecated.swift in Sources */,
				CABBB2E52237ADEB004EB039 /* Feed.swift in Sources */,
				CA9E6BA9223A749900ECF6E4 /* Publication+EPUB.swift in Sources */,
				CA7B1AA5248A2CFF00152F73 /* URITemplate.swift in Sources */,
				CACDE5D52483A7AC006FEB1B /* CoverService.swift in Sources */,
				CABBB2E72237ADEB004EB039 /* Facet.swift in Sources */,
				CA16A8822233FE3200E66255 /* Metadata.swift in Sources */,
				CA68BDC924406C10009A6BAA /* FormatSniffer.swift in Sources */,
				CA3386E12404FAD000FDCBBA /* Encryption.swift in Sources */,
				CAF4EAE52237ABC700A17DA1 /* MediaOverlays.swift in Sources */,
				CA3386EE24056ADB00FDCBBA /* Locator+HTML.swift in Sources */,
				CA16A8592232C2A800E66255 /* Contributor.swift in Sources */,
				CAC34F0A221C61BD002C452E /* DRM.swift in Sources */,
				CA5F8F0324041D4B00926120 /* Properties+Presentation.swift in Sources */,
				CA5F8EF224040DDE00926120 /* Presentation.swift in Sources */,
				CA9FC074248256450020B9CC /* PublicationService.swift in Sources */,
				CABBB2FC22394450004EB039 /* ContentLayout.swift in Sources */,
				CABBB2F62237BF61004EB039 /* OPDSPrice.swift in Sources */,
				CA68BDCE24407750009A6BAA /* StringEncoding.swift in Sources */,
				CADD69E222C3B17500A4CADF /* DocumentTypes.swift in Sources */,
				CA16A8762233065F00E66255 /* Publication+JSON.swift in Sources */,
			);
			runOnlyForDeploymentPostprocessing = 0;
		};
/* End PBXSourcesBuildPhase section */

/* Begin PBXTargetDependency section */
		CA6161F121FB257700D2CFE3 /* PBXTargetDependency */ = {
			isa = PBXTargetDependency;
			target = F3E7D3F31F4EBE2100DF166D /* r2-shared-swift */;
			targetProxy = CA6161F021FB257700D2CFE3 /* PBXContainerItemProxy */;
		};
/* End PBXTargetDependency section */

/* Begin PBXVariantGroup section */
		CAD178AF22B3A75C004E6812 /* Localizable.strings */ = {
			isa = PBXVariantGroup;
			children = (
				CAD178AE22B3A75C004E6812 /* en */,
			);
			name = Localizable.strings;
			sourceTree = "<group>";
		};
/* End PBXVariantGroup section */

/* Begin XCBuildConfiguration section */
		CA6161F221FB257700D2CFE3 /* Debug */ = {
			isa = XCBuildConfiguration;
			buildSettings = {
				CLANG_CXX_LANGUAGE_STANDARD = "gnu++14";
				CLANG_ENABLE_MODULES = YES;
				CLANG_ENABLE_OBJC_WEAK = YES;
				CLANG_WARN_UNGUARDED_AVAILABILITY = YES_AGGRESSIVE;
				CODE_SIGN_IDENTITY = "iPhone Developer";
				CODE_SIGN_STYLE = Automatic;
				DEVELOPMENT_TEAM = 327YA3JNGT;
				FRAMEWORK_SEARCH_PATHS = (
					"$(inherited)",
					"$(PROJECT_DIR)/Carthage/Build/iOS",
				);
				GCC_C_LANGUAGE_STANDARD = gnu11;
				INFOPLIST_FILE = "r2-shared-swiftTests/Info.plist";
				IPHONEOS_DEPLOYMENT_TARGET = 11.4;
				LD_RUNPATH_SEARCH_PATHS = "$(inherited) @executable_path/Frameworks @loader_path/Frameworks";
				PRODUCT_BUNDLE_IDENTIFIER = "org.readium.r2-shared-swiftTests";
				PRODUCT_NAME = "$(TARGET_NAME)";
				SWIFT_OPTIMIZATION_LEVEL = "-Onone";
				SWIFT_VERSION = 5.0;
				TARGETED_DEVICE_FAMILY = "1,2";
			};
			name = Debug;
		};
		CA6161F321FB257700D2CFE3 /* Release */ = {
			isa = XCBuildConfiguration;
			buildSettings = {
				CLANG_CXX_LANGUAGE_STANDARD = "gnu++14";
				CLANG_ENABLE_MODULES = YES;
				CLANG_ENABLE_OBJC_WEAK = YES;
				CLANG_WARN_UNGUARDED_AVAILABILITY = YES_AGGRESSIVE;
				CODE_SIGN_IDENTITY = "iPhone Developer";
				CODE_SIGN_STYLE = Automatic;
				DEVELOPMENT_TEAM = 327YA3JNGT;
				FRAMEWORK_SEARCH_PATHS = (
					"$(inherited)",
					"$(PROJECT_DIR)/Carthage/Build/iOS",
				);
				GCC_C_LANGUAGE_STANDARD = gnu11;
				INFOPLIST_FILE = "r2-shared-swiftTests/Info.plist";
				IPHONEOS_DEPLOYMENT_TARGET = 11.4;
				LD_RUNPATH_SEARCH_PATHS = "$(inherited) @executable_path/Frameworks @loader_path/Frameworks";
				PRODUCT_BUNDLE_IDENTIFIER = "org.readium.r2-shared-swiftTests";
				PRODUCT_NAME = "$(TARGET_NAME)";
				SWIFT_VERSION = 5.0;
				TARGETED_DEVICE_FAMILY = "1,2";
			};
			name = Release;
		};
		F3E7D3FA1F4EBE2100DF166D /* Debug */ = {
			isa = XCBuildConfiguration;
			buildSettings = {
				ALWAYS_SEARCH_USER_PATHS = NO;
				CLANG_ANALYZER_NONNULL = YES;
				CLANG_ANALYZER_NUMBER_OBJECT_CONVERSION = YES_AGGRESSIVE;
				CLANG_CXX_LANGUAGE_STANDARD = "gnu++0x";
				CLANG_CXX_LIBRARY = "libc++";
				CLANG_ENABLE_MODULES = YES;
				CLANG_ENABLE_OBJC_ARC = YES;
				CLANG_WARN_BLOCK_CAPTURE_AUTORELEASING = YES;
				CLANG_WARN_BOOL_CONVERSION = YES;
				CLANG_WARN_COMMA = YES;
				CLANG_WARN_CONSTANT_CONVERSION = YES;
				CLANG_WARN_DEPRECATED_OBJC_IMPLEMENTATIONS = YES;
				CLANG_WARN_DIRECT_OBJC_ISA_USAGE = YES_ERROR;
				CLANG_WARN_DOCUMENTATION_COMMENTS = YES;
				CLANG_WARN_EMPTY_BODY = YES;
				CLANG_WARN_ENUM_CONVERSION = YES;
				CLANG_WARN_INFINITE_RECURSION = YES;
				CLANG_WARN_INT_CONVERSION = YES;
				CLANG_WARN_NON_LITERAL_NULL_CONVERSION = YES;
				CLANG_WARN_OBJC_IMPLICIT_RETAIN_SELF = YES;
				CLANG_WARN_OBJC_LITERAL_CONVERSION = YES;
				CLANG_WARN_OBJC_ROOT_CLASS = YES_ERROR;
				CLANG_WARN_RANGE_LOOP_ANALYSIS = YES;
				CLANG_WARN_STRICT_PROTOTYPES = YES;
				CLANG_WARN_SUSPICIOUS_MOVE = YES;
				CLANG_WARN_UNREACHABLE_CODE = YES;
				CLANG_WARN__DUPLICATE_METHOD_MATCH = YES;
				"CODE_SIGN_IDENTITY[sdk=iphoneos*]" = "iPhone Developer";
				COPY_PHASE_STRIP = NO;
				CURRENT_PROJECT_VERSION = 1;
				DEBUG_INFORMATION_FORMAT = dwarf;
				ENABLE_STRICT_OBJC_MSGSEND = YES;
				ENABLE_TESTABILITY = YES;
				GCC_C_LANGUAGE_STANDARD = gnu99;
				GCC_DYNAMIC_NO_PIC = NO;
				GCC_NO_COMMON_BLOCKS = YES;
				GCC_OPTIMIZATION_LEVEL = 0;
				GCC_PREPROCESSOR_DEFINITIONS = (
					"DEBUG=1",
					"$(inherited)",
				);
				GCC_WARN_64_TO_32_BIT_CONVERSION = YES;
				GCC_WARN_ABOUT_RETURN_TYPE = YES_ERROR;
				GCC_WARN_UNDECLARED_SELECTOR = YES;
				GCC_WARN_UNINITIALIZED_AUTOS = YES_AGGRESSIVE;
				GCC_WARN_UNUSED_FUNCTION = YES;
				GCC_WARN_UNUSED_VARIABLE = YES;
				IPHONEOS_DEPLOYMENT_TARGET = 9.0;
				MTL_ENABLE_DEBUG_INFO = YES;
				ONLY_ACTIVE_ARCH = YES;
				SDKROOT = iphoneos;
				SWIFT_ACTIVE_COMPILATION_CONDITIONS = DEBUG;
				SWIFT_OPTIMIZATION_LEVEL = "-Onone";
				SWIFT_VERSION = 5.0;
				TARGETED_DEVICE_FAMILY = "1,2";
				VERSIONING_SYSTEM = "apple-generic";
				VERSION_INFO_PREFIX = "";
			};
			name = Debug;
		};
		F3E7D3FB1F4EBE2100DF166D /* Release */ = {
			isa = XCBuildConfiguration;
			buildSettings = {
				ALWAYS_SEARCH_USER_PATHS = NO;
				CLANG_ANALYZER_NONNULL = YES;
				CLANG_ANALYZER_NUMBER_OBJECT_CONVERSION = YES_AGGRESSIVE;
				CLANG_CXX_LANGUAGE_STANDARD = "gnu++0x";
				CLANG_CXX_LIBRARY = "libc++";
				CLANG_ENABLE_MODULES = YES;
				CLANG_ENABLE_OBJC_ARC = YES;
				CLANG_WARN_BLOCK_CAPTURE_AUTORELEASING = YES;
				CLANG_WARN_BOOL_CONVERSION = YES;
				CLANG_WARN_COMMA = YES;
				CLANG_WARN_CONSTANT_CONVERSION = YES;
				CLANG_WARN_DEPRECATED_OBJC_IMPLEMENTATIONS = YES;
				CLANG_WARN_DIRECT_OBJC_ISA_USAGE = YES_ERROR;
				CLANG_WARN_DOCUMENTATION_COMMENTS = YES;
				CLANG_WARN_EMPTY_BODY = YES;
				CLANG_WARN_ENUM_CONVERSION = YES;
				CLANG_WARN_INFINITE_RECURSION = YES;
				CLANG_WARN_INT_CONVERSION = YES;
				CLANG_WARN_NON_LITERAL_NULL_CONVERSION = YES;
				CLANG_WARN_OBJC_IMPLICIT_RETAIN_SELF = YES;
				CLANG_WARN_OBJC_LITERAL_CONVERSION = YES;
				CLANG_WARN_OBJC_ROOT_CLASS = YES_ERROR;
				CLANG_WARN_RANGE_LOOP_ANALYSIS = YES;
				CLANG_WARN_STRICT_PROTOTYPES = YES;
				CLANG_WARN_SUSPICIOUS_MOVE = YES;
				CLANG_WARN_UNREACHABLE_CODE = YES;
				CLANG_WARN__DUPLICATE_METHOD_MATCH = YES;
				"CODE_SIGN_IDENTITY[sdk=iphoneos*]" = "iPhone Developer";
				COPY_PHASE_STRIP = NO;
				CURRENT_PROJECT_VERSION = 1;
				DEBUG_INFORMATION_FORMAT = "dwarf-with-dsym";
				ENABLE_NS_ASSERTIONS = NO;
				ENABLE_STRICT_OBJC_MSGSEND = YES;
				GCC_C_LANGUAGE_STANDARD = gnu99;
				GCC_NO_COMMON_BLOCKS = YES;
				GCC_WARN_64_TO_32_BIT_CONVERSION = YES;
				GCC_WARN_ABOUT_RETURN_TYPE = YES_ERROR;
				GCC_WARN_UNDECLARED_SELECTOR = YES;
				GCC_WARN_UNINITIALIZED_AUTOS = YES_AGGRESSIVE;
				GCC_WARN_UNUSED_FUNCTION = YES;
				GCC_WARN_UNUSED_VARIABLE = YES;
				IPHONEOS_DEPLOYMENT_TARGET = 9.0;
				MTL_ENABLE_DEBUG_INFO = NO;
				SDKROOT = iphoneos;
				SWIFT_OPTIMIZATION_LEVEL = "-Owholemodule";
				SWIFT_VERSION = 5.0;
				TARGETED_DEVICE_FAMILY = "1,2";
				VALIDATE_PRODUCT = YES;
				VERSIONING_SYSTEM = "apple-generic";
				VERSION_INFO_PREFIX = "";
			};
			name = Release;
		};
		F3E7D3FD1F4EBE2100DF166D /* Debug */ = {
			isa = XCBuildConfiguration;
			buildSettings = {
				APPLICATION_EXTENSION_API_ONLY = NO;
				CLANG_ENABLE_CODE_COVERAGE = NO;
				CLANG_ENABLE_MODULES = YES;
				CODE_SIGN_IDENTITY = "";
				"CODE_SIGN_IDENTITY[sdk=iphoneos*]" = "";
				DEFINES_MODULE = YES;
				DEVELOPMENT_TEAM = "";
				DYLIB_COMPATIBILITY_VERSION = 1;
				DYLIB_CURRENT_VERSION = 1;
				DYLIB_INSTALL_NAME_BASE = "@rpath";
				FRAMEWORK_SEARCH_PATHS = (
					"$(inherited)",
					"$(PROJECT_DIR)/Carthage/Build/iOS",
				);
				INFOPLIST_FILE = "r2-shared-swift/Info.plist";
				INSTALL_PATH = "$(LOCAL_LIBRARY_DIR)/Frameworks";
				IPHONEOS_DEPLOYMENT_TARGET = 9.0;
				LD_RUNPATH_SEARCH_PATHS = "$(inherited) @executable_path/Frameworks";
				PRODUCT_BUNDLE_IDENTIFIER = "org.readium.r2-shared-swift";
				PRODUCT_NAME = R2Shared;
				PROVISIONING_PROFILE_SPECIFIER = "";
				SKIP_INSTALL = YES;
				SUPPORTS_MACCATALYST = NO;
				SWIFT_OPTIMIZATION_LEVEL = "-Onone";
				SWIFT_VERSION = 5.0;
				TARGETED_DEVICE_FAMILY = "1,2";
			};
			name = Debug;
		};
		F3E7D3FE1F4EBE2100DF166D /* Release */ = {
			isa = XCBuildConfiguration;
			buildSettings = {
				APPLICATION_EXTENSION_API_ONLY = NO;
				CLANG_ENABLE_CODE_COVERAGE = NO;
				CLANG_ENABLE_MODULES = YES;
				CODE_SIGN_IDENTITY = "";
				"CODE_SIGN_IDENTITY[sdk=iphoneos*]" = "";
				DEFINES_MODULE = YES;
				DEVELOPMENT_TEAM = "";
				DYLIB_COMPATIBILITY_VERSION = 1;
				DYLIB_CURRENT_VERSION = 1;
				DYLIB_INSTALL_NAME_BASE = "@rpath";
				FRAMEWORK_SEARCH_PATHS = (
					"$(inherited)",
					"$(PROJECT_DIR)/Carthage/Build/iOS",
				);
				INFOPLIST_FILE = "r2-shared-swift/Info.plist";
				INSTALL_PATH = "$(LOCAL_LIBRARY_DIR)/Frameworks";
				IPHONEOS_DEPLOYMENT_TARGET = 9.0;
				LD_RUNPATH_SEARCH_PATHS = "$(inherited) @executable_path/Frameworks";
				PRODUCT_BUNDLE_IDENTIFIER = "org.readium.r2-shared-swift";
				PRODUCT_NAME = R2Shared;
				PROVISIONING_PROFILE_SPECIFIER = "";
				SKIP_INSTALL = YES;
				SUPPORTS_MACCATALYST = NO;
				SWIFT_VERSION = 5.0;
				TARGETED_DEVICE_FAMILY = "1,2";
			};
			name = Release;
		};
/* End XCBuildConfiguration section */

/* Begin XCConfigurationList section */
		CA6161F421FB257700D2CFE3 /* Build configuration list for PBXNativeTarget "r2-shared-swiftTests" */ = {
			isa = XCConfigurationList;
			buildConfigurations = (
				CA6161F221FB257700D2CFE3 /* Debug */,
				CA6161F321FB257700D2CFE3 /* Release */,
			);
			defaultConfigurationIsVisible = 0;
			defaultConfigurationName = Release;
		};
		F3E7D3EE1F4EBE2100DF166D /* Build configuration list for PBXProject "r2-shared-swift" */ = {
			isa = XCConfigurationList;
			buildConfigurations = (
				F3E7D3FA1F4EBE2100DF166D /* Debug */,
				F3E7D3FB1F4EBE2100DF166D /* Release */,
			);
			defaultConfigurationIsVisible = 0;
			defaultConfigurationName = Release;
		};
		F3E7D3FC1F4EBE2100DF166D /* Build configuration list for PBXNativeTarget "r2-shared-swift" */ = {
			isa = XCConfigurationList;
			buildConfigurations = (
				F3E7D3FD1F4EBE2100DF166D /* Debug */,
				F3E7D3FE1F4EBE2100DF166D /* Release */,
			);
			defaultConfigurationIsVisible = 0;
			defaultConfigurationName = Release;
		};
/* End XCConfigurationList section */
	};
	rootObject = F3E7D3EB1F4EBE2100DF166D /* Project object */;
}<|MERGE_RESOLUTION|>--- conflicted
+++ resolved
@@ -616,7 +616,6 @@
 			sourceTree = "<group>";
 		};
 		CA6F276C2469D8BF0065B405 /* Fetcher */ = {
-<<<<<<< HEAD
 			isa = PBXGroup;
 			children = (
 				CA6F276D2469D8CF0065B405 /* ArchiveFetcherTests.swift */,
@@ -627,8 +626,6 @@
 			sourceTree = "<group>";
 		};
 		CA81741A24585E5800033776 /* Media */ = {
-=======
->>>>>>> ae68cda2
 			isa = PBXGroup;
 			children = (
 				CAAF80C92456D7370024D7AE /* AudioSession.swift */,
@@ -709,7 +706,6 @@
 			path = DRM;
 			sourceTree = "<group>";
 		};
-<<<<<<< HEAD
 		CACDE5F92485161A006FEB1B /* Positions */ = {
 			isa = PBXGroup;
 			children = (
@@ -738,10 +734,7 @@
 			path = Positions;
 			sourceTree = "<group>";
 		};
-		CAD0FED82444FDB50053C998 /* ZIP */ = {
-=======
 		CAD0FED82444FDB50053C998 /* Archive */ = {
->>>>>>> ae68cda2
 			isa = PBXGroup;
 			children = (
 				CAD0FED92444FDB50053C998 /* Archive.swift */,
